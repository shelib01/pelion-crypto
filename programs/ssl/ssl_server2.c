--- conflicted
+++ resolved
@@ -1457,14 +1457,10 @@
     /*
      * 2. Setup the listening TCP socket
      */
-<<<<<<< HEAD
-    printf( "  . Bind on %s://%s:%-4d/ ...",
+    polarssl_printf( "  . Bind on %s://%s:%-4d/ ...",
             opt.transport == SSL_TRANSPORT_STREAM ? "tcp" : "udp",
             opt.server_addr ? opt.server_addr : "*",
             opt.server_port );
-=======
-    polarssl_printf( "  . Bind on tcp://localhost:%-4d/ ...", opt.server_port );
->>>>>>> 860b5164
     fflush( stdout );
 
     if( ( ret = net_bind( &listen_fd, opt.server_addr, opt.server_port,
@@ -1837,37 +1833,25 @@
 
     if( ret == POLARSSL_ERR_SSL_HELLO_VERIFY_REQUIRED )
     {
-<<<<<<< HEAD
-        printf( " hello verification requested\n" );
+        polarssl_printf( " hello verification requested\n" );
         ret = 0;
         goto reset;
     }
     else if( ret != 0 )
     {
-        printf( " failed\n  ! ssl_handshake returned -0x%x\n\n", -ret );
+        polarssl_printf( " failed\n  ! ssl_handshake returned -0x%x\n\n", -ret );
         goto reset;
     }
     else /* ret == 0 */
     {
-        printf( " ok\n    [ Protocol is %s ]\n    [ Ciphersuite is %s ]\n",
+        polarssl_printf( " ok\n    [ Protocol is %s ]\n    [ Ciphersuite is %s ]\n",
                 ssl_get_version( &ssl ), ssl_get_ciphersuite( &ssl ) );
     }
 
     if( ( ret = ssl_get_record_expansion( &ssl ) ) >= 0 )
-        printf( "    [ Record expansion is %d ]\n", ret );
+        polarssl_printf( "    [ Record expansion is %d ]\n", ret );
     else
-        printf( "    [ Record expansion is unknown (compression) ]\n" );
-=======
-        if( ret != POLARSSL_ERR_NET_WANT_READ && ret != POLARSSL_ERR_NET_WANT_WRITE )
-        {
-            polarssl_printf( " failed\n  ! ssl_handshake returned -0x%x\n\n", -ret );
-            goto reset;
-        }
-    }
-
-    polarssl_printf( " ok\n    [ Protocol is %s ]\n    [ Ciphersuite is %s ]\n",
-            ssl_get_version( &ssl ), ssl_get_ciphersuite( &ssl ) );
->>>>>>> 860b5164
+        polarssl_printf( "    [ Record expansion is unknown (compression) ]\n" );
 
 #if defined(POLARSSL_SSL_ALPN)
     if( opt.alpn_string != NULL )
@@ -1943,21 +1927,20 @@
 
             if( ret <= 0 )
             {
-<<<<<<< HEAD
                 switch( ret )
                 {
                     case POLARSSL_ERR_SSL_PEER_CLOSE_NOTIFY:
-                        printf( " connection was closed gracefully\n" );
+                        polarssl_printf( " connection was closed gracefully\n" );
                         goto close_notify;
 
                     case 0:
                     case POLARSSL_ERR_NET_CONN_RESET:
-                        printf( " connection was reset by peer\n" );
+                        polarssl_printf( " connection was reset by peer\n" );
                         ret = POLARSSL_ERR_NET_CONN_RESET;
                         goto reset;
 
                     default:
-                        printf( " ssl_read returned -0x%x\n", -ret );
+                        polarssl_printf( " ssl_read returned -0x%x\n", -ret );
                         goto reset;
                 }
             }
@@ -1972,37 +1955,14 @@
                  * application protocol (eg HTTP), just use a dummy test here. */
                 if( buf[len - 1] == '\n' )
                     terminated = 1;
-=======
-                case POLARSSL_ERR_SSL_PEER_CLOSE_NOTIFY:
-                    polarssl_printf( " connection was closed gracefully\n" );
-                    goto close_notify;
-
-                case 0:
-                case POLARSSL_ERR_NET_CONN_RESET:
-                    polarssl_printf( " connection was reset by peer\n" );
-                    ret = POLARSSL_ERR_NET_CONN_RESET;
-                    goto reset;
-
-                default:
-                    polarssl_printf( " ssl_read returned -0x%x\n", -ret );
-                    goto reset;
->>>>>>> 860b5164
             }
             else
             {
                 int extra_len, ori_len;
                 unsigned char *larger_buf;
 
-<<<<<<< HEAD
                 ori_len = ret;
                 extra_len = ssl_get_bytes_avail( &ssl );
-=======
-        if( ssl_get_bytes_avail( &ssl ) == 0 )
-        {
-            len = ret;
-            buf[len] = '\0';
-            polarssl_printf( " %d bytes read\n\n%s\n", len, (char *) buf );
->>>>>>> 860b5164
 
                 larger_buf = polarssl_malloc( ori_len + extra_len + 1 );
                 if( larger_buf == NULL )
@@ -2030,34 +1990,18 @@
                         ori_len + extra_len, ori_len, extra_len,
                         (char *) larger_buf );
 
-<<<<<<< HEAD
                 /* End of message should be detected according to the syntax of the
                  * application protocol (eg HTTP), just use a dummy test here. */
                 if( larger_buf[ori_len + extra_len - 1] == '\n' )
                     terminated = 1;
-=======
-            larger_buf = polarssl_malloc( ori_len + extra_len + 1 );
-            if( larger_buf == NULL )
-            {
-                polarssl_printf( "  ! memory allocation failed\n" );
-                ret = 1;
-                goto reset;
-            }
->>>>>>> 860b5164
 
                 polarssl_free( larger_buf );
             }
 
             if( terminated )
             {
-<<<<<<< HEAD
                 ret = 0;
                 break;
-=======
-                polarssl_printf( "  ! ssl_read failed on cached data\n" );
-                ret = 1;
-                goto reset;
->>>>>>> 860b5164
             }
         }
         while( 1 );
@@ -2067,16 +2011,9 @@
         len = sizeof( buf ) - 1;
         memset( buf, 0, sizeof( buf ) );
 
-<<<<<<< HEAD
         do ret = ssl_read( &ssl, buf, len );
         while( ret == POLARSSL_ERR_NET_WANT_READ ||
                ret == POLARSSL_ERR_NET_WANT_WRITE );
-=======
-            larger_buf[ori_len + extra_len] = '\0';
-            polarssl_printf( " %u bytes read (%u + %u)\n\n%s\n",
-                    ori_len + extra_len, ori_len, extra_len,
-                    (char *) larger_buf );
->>>>>>> 860b5164
 
         if( ret <= 0 )
         {
@@ -2139,29 +2076,18 @@
             while( ( ret = ssl_write( &ssl, buf + written, len - written ) )
                            <= 0 )
             {
-<<<<<<< HEAD
                 if( ret == POLARSSL_ERR_NET_CONN_RESET )
                 {
-                    printf( " failed\n  ! peer closed the connection\n\n" );
+                    polarssl_printf( " failed\n  ! peer closed the connection\n\n" );
                     goto reset;
                 }
 
                 if( ret != POLARSSL_ERR_NET_WANT_READ &&
                     ret != POLARSSL_ERR_NET_WANT_WRITE )
                 {
-                    printf( " failed\n  ! ssl_write returned %d\n\n", ret );
+                    polarssl_printf( " failed\n  ! ssl_write returned %d\n\n", ret );
                     goto reset;
                 }
-=======
-                polarssl_printf( " failed\n  ! peer closed the connection\n\n" );
-                goto reset;
-            }
-
-            if( ret != POLARSSL_ERR_NET_WANT_READ && ret != POLARSSL_ERR_NET_WANT_WRITE )
-            {
-                polarssl_printf( " failed\n  ! ssl_write returned %d\n\n", ret );
-                goto reset;
->>>>>>> 860b5164
             }
         }
     }
