/**
 * \file config.h
 *
 * \brief Configuration options (set of defines)
 *
 *  This set of compile-time options may be used to enable
 *  or disable features selectively, and reduce the global
 *  memory footprint.
 */
/*
 *  Copyright (C) 2006-2018, ARM Limited, All Rights Reserved
 *  SPDX-License-Identifier: Apache-2.0
 *
 *  Licensed under the Apache License, Version 2.0 (the "License"); you may
 *  not use this file except in compliance with the License.
 *  You may obtain a copy of the License at
 *
 *  http://www.apache.org/licenses/LICENSE-2.0
 *
 *  Unless required by applicable law or agreed to in writing, software
 *  distributed under the License is distributed on an "AS IS" BASIS, WITHOUT
 *  WARRANTIES OR CONDITIONS OF ANY KIND, either express or implied.
 *  See the License for the specific language governing permissions and
 *  limitations under the License.
 *
 *  This file is part of mbed TLS (https://tls.mbed.org)
 */

#ifndef MBEDTLS_CONFIG_H
#define MBEDTLS_CONFIG_H

#if defined(_MSC_VER) && !defined(_CRT_SECURE_NO_DEPRECATE)
#define _CRT_SECURE_NO_DEPRECATE 1
#endif

/**
 * \name SECTION: System support
 *
 * This section sets system specific settings.
 * \{
 */

/**
 * \def MBEDTLS_HAVE_ASM
 *
 * The compiler has support for asm().
 *
 * Requires support for asm() in compiler.
 *
 * Used in:
 *      library/aria.c
 *      library/timing.c
 *      include/mbedtls/bn_mul.h
 *
 * Required by:
 *      MBEDTLS_AESNI_C
 *      MBEDTLS_PADLOCK_C
 *
 * Comment to disable the use of assembly code.
 */
#define MBEDTLS_HAVE_ASM

/**
 * \def MBEDTLS_NO_UDBL_DIVISION
 *
 * The platform lacks support for double-width integer division (64-bit
 * division on a 32-bit platform, 128-bit division on a 64-bit platform).
 *
 * Used in:
 *      include/mbedtls/bignum.h
 *      library/bignum.c
 *
 * The bignum code uses double-width division to speed up some operations.
 * Double-width division is often implemented in software that needs to
 * be linked with the program. The presence of a double-width integer
 * type is usually detected automatically through preprocessor macros,
 * but the automatic detection cannot know whether the code needs to
 * and can be linked with an implementation of division for that type.
 * By default division is assumed to be usable if the type is present.
 * Uncomment this option to prevent the use of double-width division.
 *
 * Note that division for the native integer type is always required.
 * Furthermore, a 64-bit type is always required even on a 32-bit
 * platform, but it need not support multiplication or division. In some
 * cases it is also desirable to disable some double-width operations. For
 * example, if double-width division is implemented in software, disabling
 * it can reduce code size in some embedded targets.
 */
//#define MBEDTLS_NO_UDBL_DIVISION

/**
 * \def MBEDTLS_NO_64BIT_MULTIPLICATION
 *
 * The platform lacks support for 32x32 -> 64-bit multiplication.
 *
 * Used in:
 *      library/poly1305.c
 *
 * Some parts of the library may use multiplication of two unsigned 32-bit
 * operands with a 64-bit result in order to speed up computations. On some
 * platforms, this is not available in hardware and has to be implemented in
 * software, usually in a library provided by the toolchain.
 *
 * Sometimes it is not desirable to have to link to that library. This option
 * removes the dependency of that library on platforms that lack a hardware
 * 64-bit multiplier by embedding a software implementation in Mbed TLS.
 *
 * Note that depending on the compiler, this may decrease performance compared
 * to using the library function provided by the toolchain.
 */
//#define MBEDTLS_NO_64BIT_MULTIPLICATION

/**
 * \def MBEDTLS_HAVE_SSE2
 *
 * CPU supports SSE2 instruction set.
 *
 * Uncomment if the CPU supports SSE2 (IA-32 specific).
 */
//#define MBEDTLS_HAVE_SSE2

/**
 * \def MBEDTLS_HAVE_TIME
 *
 * System has time.h and time().
 * The time does not need to be correct, only time differences are used,
 * by contrast with MBEDTLS_HAVE_TIME_DATE
 *
 * Defining MBEDTLS_HAVE_TIME allows you to specify MBEDTLS_PLATFORM_TIME_ALT,
 * MBEDTLS_PLATFORM_TIME_MACRO, MBEDTLS_PLATFORM_TIME_TYPE_MACRO and
 * MBEDTLS_PLATFORM_STD_TIME.
 *
 * Comment if your system does not support time functions
 */
#define MBEDTLS_HAVE_TIME

/**
 * \def MBEDTLS_HAVE_TIME_DATE
 *
 * System has time.h, time(), and an implementation for
 * mbedtls_platform_gmtime_r() (see below).
 * The time needs to be correct (not necesarily very accurate, but at least
 * the date should be correct). This is used to verify the validity period of
 * X.509 certificates.
 *
 * Comment if your system does not have a correct clock.
 *
 * \note mbedtls_platform_gmtime_r() is an abstraction in platform_util.h that
 * behaves similarly to the gmtime_r() function from the C standard. Refer to
 * the documentation for mbedtls_platform_gmtime_r() for more information.
 *
 * \note It is possible to configure an implementation for
 * mbedtls_platform_gmtime_r() at compile-time by using the macro
 * MBEDTLS_PLATFORM_GMTIME_R_ALT.
 */
#define MBEDTLS_HAVE_TIME_DATE

/**
 * \def MBEDTLS_PLATFORM_MEMORY
 *
 * Enable the memory allocation layer.
 *
 * By default mbed TLS uses the system-provided calloc() and free().
 * This allows different allocators (self-implemented or provided) to be
 * provided to the platform abstraction layer.
 *
 * Enabling MBEDTLS_PLATFORM_MEMORY without the
 * MBEDTLS_PLATFORM_{FREE,CALLOC}_MACROs will provide
 * "mbedtls_platform_set_calloc_free()" allowing you to set an alternative calloc() and
 * free() function pointer at runtime.
 *
 * Enabling MBEDTLS_PLATFORM_MEMORY and specifying
 * MBEDTLS_PLATFORM_{CALLOC,FREE}_MACROs will allow you to specify the
 * alternate function at compile time.
 *
 * Requires: MBEDTLS_PLATFORM_C
 *
 * Enable this layer to allow use of alternative memory allocators.
 */
//#define MBEDTLS_PLATFORM_MEMORY

/**
 * \def MBEDTLS_PLATFORM_NO_STD_FUNCTIONS
 *
 * Do not assign standard functions in the platform layer (e.g. calloc() to
 * MBEDTLS_PLATFORM_STD_CALLOC and printf() to MBEDTLS_PLATFORM_STD_PRINTF)
 *
 * This makes sure there are no linking errors on platforms that do not support
 * these functions. You will HAVE to provide alternatives, either at runtime
 * via the platform_set_xxx() functions or at compile time by setting
 * the MBEDTLS_PLATFORM_STD_XXX defines, or enabling a
 * MBEDTLS_PLATFORM_XXX_MACRO.
 *
 * Requires: MBEDTLS_PLATFORM_C
 *
 * Uncomment to prevent default assignment of standard functions in the
 * platform layer.
 */
//#define MBEDTLS_PLATFORM_NO_STD_FUNCTIONS

/**
 * \def MBEDTLS_PLATFORM_EXIT_ALT
 *
 * MBEDTLS_PLATFORM_XXX_ALT: Uncomment a macro to let mbed TLS support the
 * function in the platform abstraction layer.
 *
 * Example: In case you uncomment MBEDTLS_PLATFORM_PRINTF_ALT, mbed TLS will
 * provide a function "mbedtls_platform_set_printf()" that allows you to set an
 * alternative printf function pointer.
 *
 * All these define require MBEDTLS_PLATFORM_C to be defined!
 *
 * \note MBEDTLS_PLATFORM_SNPRINTF_ALT is required on Windows;
 * it will be enabled automatically by check_config.h
 *
 * \warning MBEDTLS_PLATFORM_XXX_ALT cannot be defined at the same time as
 * MBEDTLS_PLATFORM_XXX_MACRO!
 *
 * Requires: MBEDTLS_PLATFORM_TIME_ALT requires MBEDTLS_HAVE_TIME
 *
 * Uncomment a macro to enable alternate implementation of specific base
 * platform function
 */
//#define MBEDTLS_PLATFORM_EXIT_ALT
//#define MBEDTLS_PLATFORM_TIME_ALT
//#define MBEDTLS_PLATFORM_FPRINTF_ALT
//#define MBEDTLS_PLATFORM_PRINTF_ALT
//#define MBEDTLS_PLATFORM_SNPRINTF_ALT
//#define MBEDTLS_PLATFORM_NV_SEED_ALT
//#define MBEDTLS_PLATFORM_SETUP_TEARDOWN_ALT

/**
 * \def MBEDTLS_DEPRECATED_WARNING
 *
 * Mark deprecated functions so that they generate a warning if used.
 * Functions deprecated in one version will usually be removed in the next
 * version. You can enable this to help you prepare the transition to a new
 * major version by making sure your code is not using these functions.
 *
 * This only works with GCC and Clang. With other compilers, you may want to
 * use MBEDTLS_DEPRECATED_REMOVED
 *
 * Uncomment to get warnings on using deprecated functions.
 */
//#define MBEDTLS_DEPRECATED_WARNING

/**
 * \def MBEDTLS_DEPRECATED_REMOVED
 *
 * Remove deprecated functions so that they generate an error if used.
 * Functions deprecated in one version will usually be removed in the next
 * version. You can enable this to help you prepare the transition to a new
 * major version by making sure your code is not using these functions.
 *
 * Uncomment to get errors on using deprecated functions.
 */
//#define MBEDTLS_DEPRECATED_REMOVED

/* \} name SECTION: System support */

/**
 * \name SECTION: mbed TLS feature support
 *
 * This section sets support for features that are or are not needed
 * within the modules that are enabled.
 * \{
 */

/**
 * \def MBEDTLS_TIMING_ALT
 *
 * Uncomment to provide your own alternate implementation for mbedtls_timing_hardclock(),
 * mbedtls_timing_get_timer(), mbedtls_set_alarm(), mbedtls_set/get_delay()
 *
 * Only works if you have MBEDTLS_TIMING_C enabled.
 *
 * You will need to provide a header "timing_alt.h" and an implementation at
 * compile time.
 */
//#define MBEDTLS_TIMING_ALT

/**
 * \def MBEDTLS_AES_ALT
 *
 * MBEDTLS__MODULE_NAME__ALT: Uncomment a macro to let mbed TLS use your
 * alternate core implementation of a symmetric crypto, an arithmetic or hash
 * module (e.g. platform specific assembly optimized implementations). Keep
 * in mind that the function prototypes should remain the same.
 *
 * This replaces the whole module. If you only want to replace one of the
 * functions, use one of the MBEDTLS__FUNCTION_NAME__ALT flags.
 *
 * Example: In case you uncomment MBEDTLS_AES_ALT, mbed TLS will no longer
 * provide the "struct mbedtls_aes_context" definition and omit the base
 * function declarations and implementations. "aes_alt.h" will be included from
 * "aes.h" to include the new function definitions.
 *
 * Uncomment a macro to enable alternate implementation of the corresponding
 * module.
 *
 * \warning   MD2, MD4, MD5, ARC4, DES and SHA-1 are considered weak and their
 *            use constitutes a security risk. If possible, we recommend
 *            avoiding dependencies on them, and considering stronger message
 *            digests and ciphers instead.
 *
 */
//#define MBEDTLS_AES_ALT
//#define MBEDTLS_ARC4_ALT
//#define MBEDTLS_ARIA_ALT
//#define MBEDTLS_BLOWFISH_ALT
//#define MBEDTLS_CAMELLIA_ALT
//#define MBEDTLS_CCM_ALT
//#define MBEDTLS_CHACHA20_ALT
//#define MBEDTLS_CHACHAPOLY_ALT
//#define MBEDTLS_CMAC_ALT
//#define MBEDTLS_DES_ALT
//#define MBEDTLS_DHM_ALT
//#define MBEDTLS_ECJPAKE_ALT
//#define MBEDTLS_GCM_ALT
//#define MBEDTLS_NIST_KW_ALT
//#define MBEDTLS_MD2_ALT
//#define MBEDTLS_MD4_ALT
//#define MBEDTLS_MD5_ALT
//#define MBEDTLS_POLY1305_ALT
//#define MBEDTLS_RIPEMD160_ALT
//#define MBEDTLS_RSA_ALT
//#define MBEDTLS_SHA1_ALT
//#define MBEDTLS_SHA256_ALT
//#define MBEDTLS_SHA512_ALT
//#define MBEDTLS_XTEA_ALT

/*
 * When replacing the elliptic curve module, pleace consider, that it is
 * implemented with two .c files:
 *      - ecp.c
 *      - ecp_curves.c
 * You can replace them very much like all the other MBEDTLS__MODULE_NAME__ALT
 * macros as described above. The only difference is that you have to make sure
 * that you provide functionality for both .c files.
 */
//#define MBEDTLS_ECP_ALT

/**
 * \def MBEDTLS_MD2_PROCESS_ALT
 *
 * MBEDTLS__FUNCTION_NAME__ALT: Uncomment a macro to let mbed TLS use you
 * alternate core implementation of symmetric crypto or hash function. Keep in
 * mind that function prototypes should remain the same.
 *
 * This replaces only one function. The header file from mbed TLS is still
 * used, in contrast to the MBEDTLS__MODULE_NAME__ALT flags.
 *
 * Example: In case you uncomment MBEDTLS_SHA256_PROCESS_ALT, mbed TLS will
 * no longer provide the mbedtls_sha1_process() function, but it will still provide
 * the other function (using your mbedtls_sha1_process() function) and the definition
 * of mbedtls_sha1_context, so your implementation of mbedtls_sha1_process must be compatible
 * with this definition.
 *
 * \note Because of a signature change, the core AES encryption and decryption routines are
 *       currently named mbedtls_aes_internal_encrypt and mbedtls_aes_internal_decrypt,
 *       respectively. When setting up alternative implementations, these functions should
 *       be overriden, but the wrapper functions mbedtls_aes_decrypt and mbedtls_aes_encrypt
 *       must stay untouched.
 *
 * \note If you use the AES_xxx_ALT macros, then is is recommended to also set
 *       MBEDTLS_AES_ROM_TABLES in order to help the linker garbage-collect the AES
 *       tables.
 *
 * Uncomment a macro to enable alternate implementation of the corresponding
 * function.
 *
 * \warning   MD2, MD4, MD5, DES and SHA-1 are considered weak and their use
 *            constitutes a security risk. If possible, we recommend avoiding
 *            dependencies on them, and considering stronger message digests
 *            and ciphers instead.
 *
 */
//#define MBEDTLS_MD2_PROCESS_ALT
//#define MBEDTLS_MD4_PROCESS_ALT
//#define MBEDTLS_MD5_PROCESS_ALT
//#define MBEDTLS_RIPEMD160_PROCESS_ALT
//#define MBEDTLS_SHA1_PROCESS_ALT
//#define MBEDTLS_SHA256_PROCESS_ALT
//#define MBEDTLS_SHA512_PROCESS_ALT
//#define MBEDTLS_DES_SETKEY_ALT
//#define MBEDTLS_DES_CRYPT_ECB_ALT
//#define MBEDTLS_DES3_CRYPT_ECB_ALT
//#define MBEDTLS_AES_SETKEY_ENC_ALT
//#define MBEDTLS_AES_SETKEY_DEC_ALT
//#define MBEDTLS_AES_ENCRYPT_ALT
//#define MBEDTLS_AES_DECRYPT_ALT
//#define MBEDTLS_ECDH_GEN_PUBLIC_ALT
//#define MBEDTLS_ECDH_COMPUTE_SHARED_ALT
//#define MBEDTLS_ECDSA_VERIFY_ALT
//#define MBEDTLS_ECDSA_SIGN_ALT
//#define MBEDTLS_ECDSA_GENKEY_ALT

/**
 * \def MBEDTLS_ECP_INTERNAL_ALT
 *
 * Expose a part of the internal interface of the Elliptic Curve Point module.
 *
 * MBEDTLS_ECP__FUNCTION_NAME__ALT: Uncomment a macro to let mbed TLS use your
 * alternative core implementation of elliptic curve arithmetic. Keep in mind
 * that function prototypes should remain the same.
 *
 * This partially replaces one function. The header file from mbed TLS is still
 * used, in contrast to the MBEDTLS_ECP_ALT flag. The original implementation
 * is still present and it is used for group structures not supported by the
 * alternative.
 *
 * Any of these options become available by defining MBEDTLS_ECP_INTERNAL_ALT
 * and implementing the following functions:
 *      unsigned char mbedtls_internal_ecp_grp_capable(
 *          const mbedtls_ecp_group *grp )
 *      int  mbedtls_internal_ecp_init( const mbedtls_ecp_group *grp )
 *      void mbedtls_internal_ecp_deinit( const mbedtls_ecp_group *grp )
 * The mbedtls_internal_ecp_grp_capable function should return 1 if the
 * replacement functions implement arithmetic for the given group and 0
 * otherwise.
 * The functions mbedtls_internal_ecp_init and mbedtls_internal_ecp_deinit are
 * called before and after each point operation and provide an opportunity to
 * implement optimized set up and tear down instructions.
 *
 * Example: In case you uncomment MBEDTLS_ECP_INTERNAL_ALT and
 * MBEDTLS_ECP_DOUBLE_JAC_ALT, mbed TLS will still provide the ecp_double_jac
 * function, but will use your mbedtls_internal_ecp_double_jac if the group is
 * supported (your mbedtls_internal_ecp_grp_capable function returns 1 when
 * receives it as an argument). If the group is not supported then the original
 * implementation is used. The other functions and the definition of
 * mbedtls_ecp_group and mbedtls_ecp_point will not change, so your
 * implementation of mbedtls_internal_ecp_double_jac and
 * mbedtls_internal_ecp_grp_capable must be compatible with this definition.
 *
 * Uncomment a macro to enable alternate implementation of the corresponding
 * function.
 */
/* Required for all the functions in this section */
//#define MBEDTLS_ECP_INTERNAL_ALT
/* Support for Weierstrass curves with Jacobi representation */
//#define MBEDTLS_ECP_RANDOMIZE_JAC_ALT
//#define MBEDTLS_ECP_ADD_MIXED_ALT
//#define MBEDTLS_ECP_DOUBLE_JAC_ALT
//#define MBEDTLS_ECP_NORMALIZE_JAC_MANY_ALT
//#define MBEDTLS_ECP_NORMALIZE_JAC_ALT
/* Support for curves with Montgomery arithmetic */
//#define MBEDTLS_ECP_DOUBLE_ADD_MXZ_ALT
//#define MBEDTLS_ECP_RANDOMIZE_MXZ_ALT
//#define MBEDTLS_ECP_NORMALIZE_MXZ_ALT

/**
 * \def MBEDTLS_TEST_NULL_ENTROPY
 *
 * Enables testing and use of mbed TLS without any configured entropy sources.
 * This permits use of the library on platforms before an entropy source has
 * been integrated (see for example the MBEDTLS_ENTROPY_HARDWARE_ALT or the
 * MBEDTLS_ENTROPY_NV_SEED switches).
 *
 * WARNING! This switch MUST be disabled in production builds, and is suitable
 * only for development.
 * Enabling the switch negates any security provided by the library.
 *
 * Requires MBEDTLS_ENTROPY_C, MBEDTLS_NO_DEFAULT_ENTROPY_SOURCES
 *
 */
//#define MBEDTLS_TEST_NULL_ENTROPY

/**
 * \def MBEDTLS_ENTROPY_HARDWARE_ALT
 *
 * Uncomment this macro to let mbed TLS use your own implementation of a
 * hardware entropy collector.
 *
 * Your function must be called \c mbedtls_hardware_poll(), have the same
 * prototype as declared in entropy_poll.h, and accept NULL as first argument.
 *
 * Uncomment to use your own hardware entropy collector.
 */
//#define MBEDTLS_ENTROPY_HARDWARE_ALT

/**
 * \def MBEDTLS_AES_ROM_TABLES
 *
 * Use precomputed AES tables stored in ROM.
 *
 * Uncomment this macro to use precomputed AES tables stored in ROM.
 * Comment this macro to generate AES tables in RAM at runtime.
 *
 * Tradeoff: Using precomputed ROM tables reduces RAM usage by ~8kb
 * (or ~2kb if \c MBEDTLS_AES_FEWER_TABLES is used) and reduces the
 * initialization time before the first AES operation can be performed.
 * It comes at the cost of additional ~8kb ROM use (resp. ~2kb if \c
 * MBEDTLS_AES_FEWER_TABLES below is used), and potentially degraded
 * performance if ROM access is slower than RAM access.
 *
 * This option is independent of \c MBEDTLS_AES_FEWER_TABLES.
 *
 */
//#define MBEDTLS_AES_ROM_TABLES

/**
 * \def MBEDTLS_AES_FEWER_TABLES
 *
 * Use less ROM/RAM for AES tables.
 *
 * Uncommenting this macro omits 75% of the AES tables from
 * ROM / RAM (depending on the value of \c MBEDTLS_AES_ROM_TABLES)
 * by computing their values on the fly during operations
 * (the tables are entry-wise rotations of one another).
 *
 * Tradeoff: Uncommenting this reduces the RAM / ROM footprint
 * by ~6kb but at the cost of more arithmetic operations during
 * runtime. Specifically, one has to compare 4 accesses within
 * different tables to 4 accesses with additional arithmetic
 * operations within the same table. The performance gain/loss
 * depends on the system and memory details.
 *
 * This option is independent of \c MBEDTLS_AES_ROM_TABLES.
 *
 */
//#define MBEDTLS_AES_FEWER_TABLES

/**
 * \def MBEDTLS_CAMELLIA_SMALL_MEMORY
 *
 * Use less ROM for the Camellia implementation (saves about 768 bytes).
 *
 * Uncomment this macro to use less memory for Camellia.
 */
//#define MBEDTLS_CAMELLIA_SMALL_MEMORY

/**
 * \def MBEDTLS_CIPHER_MODE_CBC
 *
 * Enable Cipher Block Chaining mode (CBC) for symmetric ciphers.
 */
#define MBEDTLS_CIPHER_MODE_CBC

/**
 * \def MBEDTLS_CIPHER_MODE_CFB
 *
 * Enable Cipher Feedback mode (CFB) for symmetric ciphers.
 */
#define MBEDTLS_CIPHER_MODE_CFB

/**
 * \def MBEDTLS_CIPHER_MODE_CTR
 *
 * Enable Counter Block Cipher mode (CTR) for symmetric ciphers.
 */
#define MBEDTLS_CIPHER_MODE_CTR

/**
 * \def MBEDTLS_CIPHER_MODE_OFB
 *
 * Enable Output Feedback mode (OFB) for symmetric ciphers.
 */
#define MBEDTLS_CIPHER_MODE_OFB

/**
 * \def MBEDTLS_CIPHER_MODE_XTS
 *
 * Enable Xor-encrypt-xor with ciphertext stealing mode (XTS) for AES.
 */
#define MBEDTLS_CIPHER_MODE_XTS

/**
 * \def MBEDTLS_CIPHER_NULL_CIPHER
 *
 * Enable NULL cipher.
 * Warning: Only do so when you know what you are doing. This allows for
 * encryption or channels without any security!
 *
 * Requires MBEDTLS_ENABLE_WEAK_CIPHERSUITES as well to enable
 * the following ciphersuites:
 *      MBEDTLS_TLS_ECDH_ECDSA_WITH_NULL_SHA
 *      MBEDTLS_TLS_ECDH_RSA_WITH_NULL_SHA
 *      MBEDTLS_TLS_ECDHE_ECDSA_WITH_NULL_SHA
 *      MBEDTLS_TLS_ECDHE_RSA_WITH_NULL_SHA
 *      MBEDTLS_TLS_ECDHE_PSK_WITH_NULL_SHA384
 *      MBEDTLS_TLS_ECDHE_PSK_WITH_NULL_SHA256
 *      MBEDTLS_TLS_ECDHE_PSK_WITH_NULL_SHA
 *      MBEDTLS_TLS_DHE_PSK_WITH_NULL_SHA384
 *      MBEDTLS_TLS_DHE_PSK_WITH_NULL_SHA256
 *      MBEDTLS_TLS_DHE_PSK_WITH_NULL_SHA
 *      MBEDTLS_TLS_RSA_WITH_NULL_SHA256
 *      MBEDTLS_TLS_RSA_WITH_NULL_SHA
 *      MBEDTLS_TLS_RSA_WITH_NULL_MD5
 *      MBEDTLS_TLS_RSA_PSK_WITH_NULL_SHA384
 *      MBEDTLS_TLS_RSA_PSK_WITH_NULL_SHA256
 *      MBEDTLS_TLS_RSA_PSK_WITH_NULL_SHA
 *      MBEDTLS_TLS_PSK_WITH_NULL_SHA384
 *      MBEDTLS_TLS_PSK_WITH_NULL_SHA256
 *      MBEDTLS_TLS_PSK_WITH_NULL_SHA
 *
 * Uncomment this macro to enable the NULL cipher and ciphersuites
 */
//#define MBEDTLS_CIPHER_NULL_CIPHER

/**
 * \def MBEDTLS_CIPHER_PADDING_PKCS7
 *
 * MBEDTLS_CIPHER_PADDING_XXX: Uncomment or comment macros to add support for
 * specific padding modes in the cipher layer with cipher modes that support
 * padding (e.g. CBC)
 *
 * If you disable all padding modes, only full blocks can be used with CBC.
 *
 * Enable padding modes in the cipher layer.
 */
#define MBEDTLS_CIPHER_PADDING_PKCS7
#define MBEDTLS_CIPHER_PADDING_ONE_AND_ZEROS
#define MBEDTLS_CIPHER_PADDING_ZEROS_AND_LEN
#define MBEDTLS_CIPHER_PADDING_ZEROS

/**
 * \def MBEDTLS_ENABLE_WEAK_CIPHERSUITES
 *
 * Enable weak ciphersuites in SSL / TLS.
 * Warning: Only do so when you know what you are doing. This allows for
 * channels with virtually no security at all!
 *
 * This enables the following ciphersuites:
 *      MBEDTLS_TLS_RSA_WITH_DES_CBC_SHA
 *      MBEDTLS_TLS_DHE_RSA_WITH_DES_CBC_SHA
 *
 * Uncomment this macro to enable weak ciphersuites
 *
 * \warning   DES is considered a weak cipher and its use constitutes a
 *            security risk. We recommend considering stronger ciphers instead.
 */
//#define MBEDTLS_ENABLE_WEAK_CIPHERSUITES

/**
 * \def MBEDTLS_REMOVE_ARC4_CIPHERSUITES
 *
 * Remove RC4 ciphersuites by default in SSL / TLS.
 * This flag removes the ciphersuites based on RC4 from the default list as
 * returned by mbedtls_ssl_list_ciphersuites(). However, it is still possible to
 * enable (some of) them with mbedtls_ssl_conf_ciphersuites() by including them
 * explicitly.
 *
 * Uncomment this macro to remove RC4 ciphersuites by default.
 */
#define MBEDTLS_REMOVE_ARC4_CIPHERSUITES

/**
 * \def MBEDTLS_ECP_DP_SECP192R1_ENABLED
 *
 * MBEDTLS_ECP_XXXX_ENABLED: Enables specific curves within the Elliptic Curve
 * module.  By default all supported curves are enabled.
 *
 * Comment macros to disable the curve and functions for it
 */
#define MBEDTLS_ECP_DP_SECP192R1_ENABLED
#define MBEDTLS_ECP_DP_SECP224R1_ENABLED
#define MBEDTLS_ECP_DP_SECP256R1_ENABLED
#define MBEDTLS_ECP_DP_SECP384R1_ENABLED
#define MBEDTLS_ECP_DP_SECP521R1_ENABLED
#define MBEDTLS_ECP_DP_SECP192K1_ENABLED
#define MBEDTLS_ECP_DP_SECP224K1_ENABLED
#define MBEDTLS_ECP_DP_SECP256K1_ENABLED
#define MBEDTLS_ECP_DP_BP256R1_ENABLED
#define MBEDTLS_ECP_DP_BP384R1_ENABLED
#define MBEDTLS_ECP_DP_BP512R1_ENABLED
#define MBEDTLS_ECP_DP_CURVE25519_ENABLED
#define MBEDTLS_ECP_DP_CURVE448_ENABLED

/**
 * \def MBEDTLS_ECP_NIST_OPTIM
 *
 * Enable specific 'modulo p' routines for each NIST prime.
 * Depending on the prime and architecture, makes operations 4 to 8 times
 * faster on the corresponding curve.
 *
 * Comment this macro to disable NIST curves optimisation.
 */
#define MBEDTLS_ECP_NIST_OPTIM

/**
 * \def MBEDTLS_ECP_RESTARTABLE
 *
 * Enable "non-blocking" ECC operations that can return early and be resumed.
 *
 * This allows various functions to pause by returning
 * #MBEDTLS_ERR_ECP_IN_PROGRESS (or, for functions in the SSL module,
 * #MBEDTLS_ERR_SSL_CRYPTO_IN_PROGRESS) and then be called later again in
 * order to further progress and eventually complete their operation. This is
 * controlled through mbedtls_ecp_set_max_ops() which limits the maximum
 * number of ECC operations a function may perform before pausing; see
 * mbedtls_ecp_set_max_ops() for more information.
 *
 * This is useful in non-threaded environments if you want to avoid blocking
 * for too long on ECC (and, hence, X.509 or SSL/TLS) operations.
 *
 * Uncomment this macro to enable restartable ECC computations.
 *
 * \note  This option only works with the default software implementation of
 *        elliptic curve functionality. It is incompatible with
 *        MBEDTLS_ECP_ALT, MBEDTLS_ECDH_XXX_ALT and MBEDTLS_ECDSA_XXX_ALT.
 */
//#define MBEDTLS_ECP_RESTARTABLE

/**
 * \def MBEDTLS_ECDSA_DETERMINISTIC
 *
 * Enable deterministic ECDSA (RFC 6979).
 * Standard ECDSA is "fragile" in the sense that lack of entropy when signing
 * may result in a compromise of the long-term signing key. This is avoided by
 * the deterministic variant.
 *
 * Requires: MBEDTLS_HMAC_DRBG_C
 *
 * Comment this macro to disable deterministic ECDSA.
 */
#define MBEDTLS_ECDSA_DETERMINISTIC

/**
 * \def MBEDTLS_KEY_EXCHANGE_PSK_ENABLED
 *
 * Enable the PSK based ciphersuite modes in SSL / TLS.
 *
 * This enables the following ciphersuites (if other requisites are
 * enabled as well):
 *      MBEDTLS_TLS_PSK_WITH_AES_256_GCM_SHA384
 *      MBEDTLS_TLS_PSK_WITH_AES_256_CBC_SHA384
 *      MBEDTLS_TLS_PSK_WITH_AES_256_CBC_SHA
 *      MBEDTLS_TLS_PSK_WITH_CAMELLIA_256_GCM_SHA384
 *      MBEDTLS_TLS_PSK_WITH_CAMELLIA_256_CBC_SHA384
 *      MBEDTLS_TLS_PSK_WITH_AES_128_GCM_SHA256
 *      MBEDTLS_TLS_PSK_WITH_AES_128_CBC_SHA256
 *      MBEDTLS_TLS_PSK_WITH_AES_128_CBC_SHA
 *      MBEDTLS_TLS_PSK_WITH_CAMELLIA_128_GCM_SHA256
 *      MBEDTLS_TLS_PSK_WITH_CAMELLIA_128_CBC_SHA256
 *      MBEDTLS_TLS_PSK_WITH_3DES_EDE_CBC_SHA
 *      MBEDTLS_TLS_PSK_WITH_RC4_128_SHA
 */
#define MBEDTLS_KEY_EXCHANGE_PSK_ENABLED

/**
 * \def MBEDTLS_KEY_EXCHANGE_DHE_PSK_ENABLED
 *
 * Enable the DHE-PSK based ciphersuite modes in SSL / TLS.
 *
 * Requires: MBEDTLS_DHM_C
 *
 * This enables the following ciphersuites (if other requisites are
 * enabled as well):
 *      MBEDTLS_TLS_DHE_PSK_WITH_AES_256_GCM_SHA384
 *      MBEDTLS_TLS_DHE_PSK_WITH_AES_256_CBC_SHA384
 *      MBEDTLS_TLS_DHE_PSK_WITH_AES_256_CBC_SHA
 *      MBEDTLS_TLS_DHE_PSK_WITH_CAMELLIA_256_GCM_SHA384
 *      MBEDTLS_TLS_DHE_PSK_WITH_CAMELLIA_256_CBC_SHA384
 *      MBEDTLS_TLS_DHE_PSK_WITH_AES_128_GCM_SHA256
 *      MBEDTLS_TLS_DHE_PSK_WITH_AES_128_CBC_SHA256
 *      MBEDTLS_TLS_DHE_PSK_WITH_AES_128_CBC_SHA
 *      MBEDTLS_TLS_DHE_PSK_WITH_CAMELLIA_128_GCM_SHA256
 *      MBEDTLS_TLS_DHE_PSK_WITH_CAMELLIA_128_CBC_SHA256
 *      MBEDTLS_TLS_DHE_PSK_WITH_3DES_EDE_CBC_SHA
 *      MBEDTLS_TLS_DHE_PSK_WITH_RC4_128_SHA
 *
 * \warning    Using DHE constitutes a security risk as it
 *             is not possible to validate custom DH parameters.
 *             If possible, it is recommended users should consider
 *             preferring other methods of key exchange.
 *             See dhm.h for more details.
 *
 */
#define MBEDTLS_KEY_EXCHANGE_DHE_PSK_ENABLED

/**
 * \def MBEDTLS_KEY_EXCHANGE_ECDHE_PSK_ENABLED
 *
 * Enable the ECDHE-PSK based ciphersuite modes in SSL / TLS.
 *
 * Requires: MBEDTLS_ECDH_C
 *
 * This enables the following ciphersuites (if other requisites are
 * enabled as well):
 *      MBEDTLS_TLS_ECDHE_PSK_WITH_AES_256_CBC_SHA384
 *      MBEDTLS_TLS_ECDHE_PSK_WITH_AES_256_CBC_SHA
 *      MBEDTLS_TLS_ECDHE_PSK_WITH_CAMELLIA_256_CBC_SHA384
 *      MBEDTLS_TLS_ECDHE_PSK_WITH_AES_128_CBC_SHA256
 *      MBEDTLS_TLS_ECDHE_PSK_WITH_AES_128_CBC_SHA
 *      MBEDTLS_TLS_ECDHE_PSK_WITH_CAMELLIA_128_CBC_SHA256
 *      MBEDTLS_TLS_ECDHE_PSK_WITH_3DES_EDE_CBC_SHA
 *      MBEDTLS_TLS_ECDHE_PSK_WITH_RC4_128_SHA
 */
#define MBEDTLS_KEY_EXCHANGE_ECDHE_PSK_ENABLED

/**
 * \def MBEDTLS_KEY_EXCHANGE_RSA_PSK_ENABLED
 *
 * Enable the RSA-PSK based ciphersuite modes in SSL / TLS.
 *
 * Requires: MBEDTLS_RSA_C, MBEDTLS_PKCS1_V15,
 *           MBEDTLS_X509_CRT_PARSE_C
 *
 * This enables the following ciphersuites (if other requisites are
 * enabled as well):
 *      MBEDTLS_TLS_RSA_PSK_WITH_AES_256_GCM_SHA384
 *      MBEDTLS_TLS_RSA_PSK_WITH_AES_256_CBC_SHA384
 *      MBEDTLS_TLS_RSA_PSK_WITH_AES_256_CBC_SHA
 *      MBEDTLS_TLS_RSA_PSK_WITH_CAMELLIA_256_GCM_SHA384
 *      MBEDTLS_TLS_RSA_PSK_WITH_CAMELLIA_256_CBC_SHA384
 *      MBEDTLS_TLS_RSA_PSK_WITH_AES_128_GCM_SHA256
 *      MBEDTLS_TLS_RSA_PSK_WITH_AES_128_CBC_SHA256
 *      MBEDTLS_TLS_RSA_PSK_WITH_AES_128_CBC_SHA
 *      MBEDTLS_TLS_RSA_PSK_WITH_CAMELLIA_128_GCM_SHA256
 *      MBEDTLS_TLS_RSA_PSK_WITH_CAMELLIA_128_CBC_SHA256
 *      MBEDTLS_TLS_RSA_PSK_WITH_3DES_EDE_CBC_SHA
 *      MBEDTLS_TLS_RSA_PSK_WITH_RC4_128_SHA
 */
#define MBEDTLS_KEY_EXCHANGE_RSA_PSK_ENABLED

/**
 * \def MBEDTLS_KEY_EXCHANGE_RSA_ENABLED
 *
 * Enable the RSA-only based ciphersuite modes in SSL / TLS.
 *
 * Requires: MBEDTLS_RSA_C, MBEDTLS_PKCS1_V15,
 *           MBEDTLS_X509_CRT_PARSE_C
 *
 * This enables the following ciphersuites (if other requisites are
 * enabled as well):
 *      MBEDTLS_TLS_RSA_WITH_AES_256_GCM_SHA384
 *      MBEDTLS_TLS_RSA_WITH_AES_256_CBC_SHA256
 *      MBEDTLS_TLS_RSA_WITH_AES_256_CBC_SHA
 *      MBEDTLS_TLS_RSA_WITH_CAMELLIA_256_GCM_SHA384
 *      MBEDTLS_TLS_RSA_WITH_CAMELLIA_256_CBC_SHA256
 *      MBEDTLS_TLS_RSA_WITH_CAMELLIA_256_CBC_SHA
 *      MBEDTLS_TLS_RSA_WITH_AES_128_GCM_SHA256
 *      MBEDTLS_TLS_RSA_WITH_AES_128_CBC_SHA256
 *      MBEDTLS_TLS_RSA_WITH_AES_128_CBC_SHA
 *      MBEDTLS_TLS_RSA_WITH_CAMELLIA_128_GCM_SHA256
 *      MBEDTLS_TLS_RSA_WITH_CAMELLIA_128_CBC_SHA256
 *      MBEDTLS_TLS_RSA_WITH_CAMELLIA_128_CBC_SHA
 *      MBEDTLS_TLS_RSA_WITH_3DES_EDE_CBC_SHA
 *      MBEDTLS_TLS_RSA_WITH_RC4_128_SHA
 *      MBEDTLS_TLS_RSA_WITH_RC4_128_MD5
 */
#define MBEDTLS_KEY_EXCHANGE_RSA_ENABLED

/**
 * \def MBEDTLS_KEY_EXCHANGE_DHE_RSA_ENABLED
 *
 * Enable the DHE-RSA based ciphersuite modes in SSL / TLS.
 *
 * Requires: MBEDTLS_DHM_C, MBEDTLS_RSA_C, MBEDTLS_PKCS1_V15,
 *           MBEDTLS_X509_CRT_PARSE_C
 *
 * This enables the following ciphersuites (if other requisites are
 * enabled as well):
 *      MBEDTLS_TLS_DHE_RSA_WITH_AES_256_GCM_SHA384
 *      MBEDTLS_TLS_DHE_RSA_WITH_AES_256_CBC_SHA256
 *      MBEDTLS_TLS_DHE_RSA_WITH_AES_256_CBC_SHA
 *      MBEDTLS_TLS_DHE_RSA_WITH_CAMELLIA_256_GCM_SHA384
 *      MBEDTLS_TLS_DHE_RSA_WITH_CAMELLIA_256_CBC_SHA256
 *      MBEDTLS_TLS_DHE_RSA_WITH_CAMELLIA_256_CBC_SHA
 *      MBEDTLS_TLS_DHE_RSA_WITH_AES_128_GCM_SHA256
 *      MBEDTLS_TLS_DHE_RSA_WITH_AES_128_CBC_SHA256
 *      MBEDTLS_TLS_DHE_RSA_WITH_AES_128_CBC_SHA
 *      MBEDTLS_TLS_DHE_RSA_WITH_CAMELLIA_128_GCM_SHA256
 *      MBEDTLS_TLS_DHE_RSA_WITH_CAMELLIA_128_CBC_SHA256
 *      MBEDTLS_TLS_DHE_RSA_WITH_CAMELLIA_128_CBC_SHA
 *      MBEDTLS_TLS_DHE_RSA_WITH_3DES_EDE_CBC_SHA
 *
 * \warning    Using DHE constitutes a security risk as it
 *             is not possible to validate custom DH parameters.
 *             If possible, it is recommended users should consider
 *             preferring other methods of key exchange.
 *             See dhm.h for more details.
 *
 */
#define MBEDTLS_KEY_EXCHANGE_DHE_RSA_ENABLED

/**
 * \def MBEDTLS_KEY_EXCHANGE_ECDHE_RSA_ENABLED
 *
 * Enable the ECDHE-RSA based ciphersuite modes in SSL / TLS.
 *
 * Requires: MBEDTLS_ECDH_C, MBEDTLS_RSA_C, MBEDTLS_PKCS1_V15,
 *           MBEDTLS_X509_CRT_PARSE_C
 *
 * This enables the following ciphersuites (if other requisites are
 * enabled as well):
 *      MBEDTLS_TLS_ECDHE_RSA_WITH_AES_256_GCM_SHA384
 *      MBEDTLS_TLS_ECDHE_RSA_WITH_AES_256_CBC_SHA384
 *      MBEDTLS_TLS_ECDHE_RSA_WITH_AES_256_CBC_SHA
 *      MBEDTLS_TLS_ECDHE_RSA_WITH_CAMELLIA_256_GCM_SHA384
 *      MBEDTLS_TLS_ECDHE_RSA_WITH_CAMELLIA_256_CBC_SHA384
 *      MBEDTLS_TLS_ECDHE_RSA_WITH_AES_128_GCM_SHA256
 *      MBEDTLS_TLS_ECDHE_RSA_WITH_AES_128_CBC_SHA256
 *      MBEDTLS_TLS_ECDHE_RSA_WITH_AES_128_CBC_SHA
 *      MBEDTLS_TLS_ECDHE_RSA_WITH_CAMELLIA_128_GCM_SHA256
 *      MBEDTLS_TLS_ECDHE_RSA_WITH_CAMELLIA_128_CBC_SHA256
 *      MBEDTLS_TLS_ECDHE_RSA_WITH_3DES_EDE_CBC_SHA
 *      MBEDTLS_TLS_ECDHE_RSA_WITH_RC4_128_SHA
 */
#define MBEDTLS_KEY_EXCHANGE_ECDHE_RSA_ENABLED

/**
 * \def MBEDTLS_KEY_EXCHANGE_ECDHE_ECDSA_ENABLED
 *
 * Enable the ECDHE-ECDSA based ciphersuite modes in SSL / TLS.
 *
 * Requires: MBEDTLS_ECDH_C, MBEDTLS_ECDSA_C, MBEDTLS_X509_CRT_PARSE_C,
 *
 * This enables the following ciphersuites (if other requisites are
 * enabled as well):
 *      MBEDTLS_TLS_ECDHE_ECDSA_WITH_AES_256_GCM_SHA384
 *      MBEDTLS_TLS_ECDHE_ECDSA_WITH_AES_256_CBC_SHA384
 *      MBEDTLS_TLS_ECDHE_ECDSA_WITH_AES_256_CBC_SHA
 *      MBEDTLS_TLS_ECDHE_ECDSA_WITH_CAMELLIA_256_GCM_SHA384
 *      MBEDTLS_TLS_ECDHE_ECDSA_WITH_CAMELLIA_256_CBC_SHA384
 *      MBEDTLS_TLS_ECDHE_ECDSA_WITH_AES_128_GCM_SHA256
 *      MBEDTLS_TLS_ECDHE_ECDSA_WITH_AES_128_CBC_SHA256
 *      MBEDTLS_TLS_ECDHE_ECDSA_WITH_AES_128_CBC_SHA
 *      MBEDTLS_TLS_ECDHE_ECDSA_WITH_CAMELLIA_128_GCM_SHA256
 *      MBEDTLS_TLS_ECDHE_ECDSA_WITH_CAMELLIA_128_CBC_SHA256
 *      MBEDTLS_TLS_ECDHE_ECDSA_WITH_3DES_EDE_CBC_SHA
 *      MBEDTLS_TLS_ECDHE_ECDSA_WITH_RC4_128_SHA
 */
#define MBEDTLS_KEY_EXCHANGE_ECDHE_ECDSA_ENABLED

/**
 * \def MBEDTLS_KEY_EXCHANGE_ECDH_ECDSA_ENABLED
 *
 * Enable the ECDH-ECDSA based ciphersuite modes in SSL / TLS.
 *
 * Requires: MBEDTLS_ECDH_C, MBEDTLS_X509_CRT_PARSE_C
 *
 * This enables the following ciphersuites (if other requisites are
 * enabled as well):
 *      MBEDTLS_TLS_ECDH_ECDSA_WITH_RC4_128_SHA
 *      MBEDTLS_TLS_ECDH_ECDSA_WITH_3DES_EDE_CBC_SHA
 *      MBEDTLS_TLS_ECDH_ECDSA_WITH_AES_128_CBC_SHA
 *      MBEDTLS_TLS_ECDH_ECDSA_WITH_AES_256_CBC_SHA
 *      MBEDTLS_TLS_ECDH_ECDSA_WITH_AES_128_CBC_SHA256
 *      MBEDTLS_TLS_ECDH_ECDSA_WITH_AES_256_CBC_SHA384
 *      MBEDTLS_TLS_ECDH_ECDSA_WITH_AES_128_GCM_SHA256
 *      MBEDTLS_TLS_ECDH_ECDSA_WITH_AES_256_GCM_SHA384
 *      MBEDTLS_TLS_ECDH_ECDSA_WITH_CAMELLIA_128_CBC_SHA256
 *      MBEDTLS_TLS_ECDH_ECDSA_WITH_CAMELLIA_256_CBC_SHA384
 *      MBEDTLS_TLS_ECDH_ECDSA_WITH_CAMELLIA_128_GCM_SHA256
 *      MBEDTLS_TLS_ECDH_ECDSA_WITH_CAMELLIA_256_GCM_SHA384
 */
#define MBEDTLS_KEY_EXCHANGE_ECDH_ECDSA_ENABLED

/**
 * \def MBEDTLS_KEY_EXCHANGE_ECDH_RSA_ENABLED
 *
 * Enable the ECDH-RSA based ciphersuite modes in SSL / TLS.
 *
 * Requires: MBEDTLS_ECDH_C, MBEDTLS_X509_CRT_PARSE_C
 *
 * This enables the following ciphersuites (if other requisites are
 * enabled as well):
 *      MBEDTLS_TLS_ECDH_RSA_WITH_RC4_128_SHA
 *      MBEDTLS_TLS_ECDH_RSA_WITH_3DES_EDE_CBC_SHA
 *      MBEDTLS_TLS_ECDH_RSA_WITH_AES_128_CBC_SHA
 *      MBEDTLS_TLS_ECDH_RSA_WITH_AES_256_CBC_SHA
 *      MBEDTLS_TLS_ECDH_RSA_WITH_AES_128_CBC_SHA256
 *      MBEDTLS_TLS_ECDH_RSA_WITH_AES_256_CBC_SHA384
 *      MBEDTLS_TLS_ECDH_RSA_WITH_AES_128_GCM_SHA256
 *      MBEDTLS_TLS_ECDH_RSA_WITH_AES_256_GCM_SHA384
 *      MBEDTLS_TLS_ECDH_RSA_WITH_CAMELLIA_128_CBC_SHA256
 *      MBEDTLS_TLS_ECDH_RSA_WITH_CAMELLIA_256_CBC_SHA384
 *      MBEDTLS_TLS_ECDH_RSA_WITH_CAMELLIA_128_GCM_SHA256
 *      MBEDTLS_TLS_ECDH_RSA_WITH_CAMELLIA_256_GCM_SHA384
 */
#define MBEDTLS_KEY_EXCHANGE_ECDH_RSA_ENABLED

/**
 * \def MBEDTLS_KEY_EXCHANGE_ECJPAKE_ENABLED
 *
 * Enable the ECJPAKE based ciphersuite modes in SSL / TLS.
 *
 * \warning This is currently experimental. EC J-PAKE support is based on the
 * Thread v1.0.0 specification; incompatible changes to the specification
 * might still happen. For this reason, this is disabled by default.
 *
 * Requires: MBEDTLS_ECJPAKE_C
 *           MBEDTLS_SHA256_C
 *           MBEDTLS_ECP_DP_SECP256R1_ENABLED
 *
 * This enables the following ciphersuites (if other requisites are
 * enabled as well):
 *      MBEDTLS_TLS_ECJPAKE_WITH_AES_128_CCM_8
 */
//#define MBEDTLS_KEY_EXCHANGE_ECJPAKE_ENABLED

/**
 * \def MBEDTLS_PK_PARSE_EC_EXTENDED
 *
 * Enhance support for reading EC keys using variants of SEC1 not allowed by
 * RFC 5915 and RFC 5480.
 *
 * Currently this means parsing the SpecifiedECDomain choice of EC
 * parameters (only known groups are supported, not arbitrary domains, to
 * avoid validation issues).
 *
 * Disable if you only need to support RFC 5915 + 5480 key formats.
 */
#define MBEDTLS_PK_PARSE_EC_EXTENDED

/**
 * \def MBEDTLS_ERROR_STRERROR_DUMMY
 *
 * Enable a dummy error function to make use of mbedtls_strerror() in
 * third party libraries easier when MBEDTLS_ERROR_C is disabled
 * (no effect when MBEDTLS_ERROR_C is enabled).
 *
 * You can safely disable this if MBEDTLS_ERROR_C is enabled, or if you're
 * not using mbedtls_strerror() or error_strerror() in your application.
 *
 * Disable if you run into name conflicts and want to really remove the
 * mbedtls_strerror()
 */
#define MBEDTLS_ERROR_STRERROR_DUMMY

/**
 * \def MBEDTLS_GENPRIME
 *
 * Enable the prime-number generation code.
 *
 * Requires: MBEDTLS_BIGNUM_C
 */
#define MBEDTLS_GENPRIME

/**
 * \def MBEDTLS_FS_IO
 *
 * Enable functions that use the filesystem.
 */
#define MBEDTLS_FS_IO

/**
 * \def MBEDTLS_NO_DEFAULT_ENTROPY_SOURCES
 *
 * Do not add default entropy sources. These are the platform specific,
 * mbedtls_timing_hardclock and HAVEGE based poll functions.
 *
 * This is useful to have more control over the added entropy sources in an
 * application.
 *
 * Uncomment this macro to prevent loading of default entropy functions.
 */
//#define MBEDTLS_NO_DEFAULT_ENTROPY_SOURCES

/**
 * \def MBEDTLS_NO_PLATFORM_ENTROPY
 *
 * Do not use built-in platform entropy functions.
 * This is useful if your platform does not support
 * standards like the /dev/urandom or Windows CryptoAPI.
 *
 * Uncomment this macro to disable the built-in platform entropy functions.
 */
//#define MBEDTLS_NO_PLATFORM_ENTROPY

/**
 * \def MBEDTLS_ENTROPY_FORCE_SHA256
 *
 * Force the entropy accumulator to use a SHA-256 accumulator instead of the
 * default SHA-512 based one (if both are available).
 *
 * Requires: MBEDTLS_SHA256_C
 *
 * On 32-bit systems SHA-256 can be much faster than SHA-512. Use this option
 * if you have performance concerns.
 *
 * This option is only useful if both MBEDTLS_SHA256_C and
 * MBEDTLS_SHA512_C are defined. Otherwise the available hash module is used.
 */
//#define MBEDTLS_ENTROPY_FORCE_SHA256

/**
 * \def MBEDTLS_ENTROPY_NV_SEED
 *
 * Enable the non-volatile (NV) seed file-based entropy source.
 * (Also enables the NV seed read/write functions in the platform layer)
 *
 * This is crucial (if not required) on systems that do not have a
 * cryptographic entropy source (in hardware or kernel) available.
 *
 * Requires: MBEDTLS_ENTROPY_C, MBEDTLS_PLATFORM_C
 *
 * \note The read/write functions that are used by the entropy source are
 *       determined in the platform layer, and can be modified at runtime and/or
 *       compile-time depending on the flags (MBEDTLS_PLATFORM_NV_SEED_*) used.
 *
 * \note If you use the default implementation functions that read a seedfile
 *       with regular fopen(), please make sure you make a seedfile with the
 *       proper name (defined in MBEDTLS_PLATFORM_STD_NV_SEED_FILE) and at
 *       least MBEDTLS_ENTROPY_BLOCK_SIZE bytes in size that can be read from
 *       and written to or you will get an entropy source error! The default
 *       implementation will only use the first MBEDTLS_ENTROPY_BLOCK_SIZE
 *       bytes from the file.
 *
 * \note The entropy collector will write to the seed file before entropy is
 *       given to an external source, to update it.
 */
//#define MBEDTLS_ENTROPY_NV_SEED

/**
 * \def MBEDTLS_MEMORY_DEBUG
 *
 * Enable debugging of buffer allocator memory issues. Automatically prints
 * (to stderr) all (fatal) messages on memory allocation issues. Enables
 * function for 'debug output' of allocated memory.
 *
 * Requires: MBEDTLS_MEMORY_BUFFER_ALLOC_C
 *
 * Uncomment this macro to let the buffer allocator print out error messages.
 */
//#define MBEDTLS_MEMORY_DEBUG

/**
 * \def MBEDTLS_MEMORY_BACKTRACE
 *
 * Include backtrace information with each allocated block.
 *
 * Requires: MBEDTLS_MEMORY_BUFFER_ALLOC_C
 *           GLIBC-compatible backtrace() an backtrace_symbols() support
 *
 * Uncomment this macro to include backtrace information
 */
//#define MBEDTLS_MEMORY_BACKTRACE

/**
 * \def MBEDTLS_PK_RSA_ALT_SUPPORT
 *
 * Support external private RSA keys (eg from a HSM) in the PK layer.
 *
 * Comment this macro to disable support for external private RSA keys.
 */
#define MBEDTLS_PK_RSA_ALT_SUPPORT

/**
 * \def MBEDTLS_PKCS1_V15
 *
 * Enable support for PKCS#1 v1.5 encoding.
 *
 * Requires: MBEDTLS_RSA_C
 *
 * This enables support for PKCS#1 v1.5 operations.
 */
#define MBEDTLS_PKCS1_V15

/**
 * \def MBEDTLS_PKCS1_V21
 *
 * Enable support for PKCS#1 v2.1 encoding.
 *
 * Requires: MBEDTLS_MD_C, MBEDTLS_RSA_C
 *
 * This enables support for RSAES-OAEP and RSASSA-PSS operations.
 */
#define MBEDTLS_PKCS1_V21

/**
 * \def MBEDTLS_PSA_CRYPTO_SPM
 *
 * When MBEDTLS_PSA_CRYPTO_SPM is defined, the code is built for SPM (Secure
 * Partition Manager) integration which separates the code into two parts: a
 * NSPE (Non-Secure Process Environment) and an SPE (Secure Process
 * Environment).
 *
 * Module:  library/psa_crypto.c
 * Requires: MBEDTLS_PSA_CRYPTO_C
 *
 */
//#define MBEDTLS_PSA_CRYPTO_SPM

/**
 * \def MBEDTLS_RSA_NO_CRT
 *
 * Do not use the Chinese Remainder Theorem
 * for the RSA private operation.
 *
 * Uncomment this macro to disable the use of CRT in RSA.
 *
 */
//#define MBEDTLS_RSA_NO_CRT

/**
 * \def MBEDTLS_SELF_TEST
 *
 * Enable the checkup functions (*_self_test).
 */
#define MBEDTLS_SELF_TEST

/**
 * \def MBEDTLS_SHA256_SMALLER
 *
 * Enable an implementation of SHA-256 that has lower ROM footprint but also
 * lower performance.
 *
 * The default implementation is meant to be a reasonnable compromise between
 * performance and size. This version optimizes more aggressively for size at
 * the expense of performance. Eg on Cortex-M4 it reduces the size of
 * mbedtls_sha256_process() from ~2KB to ~0.5KB for a performance hit of about
 * 30%.
 *
 * Uncomment to enable the smaller implementation of SHA256.
 */
//#define MBEDTLS_SHA256_SMALLER

/**
 * \def MBEDTLS_SSL_ALL_ALERT_MESSAGES
 *
 * Enable sending of alert messages in case of encountered errors as per RFC.
 * If you choose not to send the alert messages, mbed TLS can still communicate
 * with other servers, only debugging of failures is harder.
 *
 * The advantage of not sending alert messages, is that no information is given
 * about reasons for failures thus preventing adversaries of gaining intel.
 *
 * Enable sending of all alert messages
 */
#define MBEDTLS_SSL_ALL_ALERT_MESSAGES

/**
 * \def MBEDTLS_SSL_ASYNC_PRIVATE
 *
 * Enable asynchronous external private key operations in SSL. This allows
 * you to configure an SSL connection to call an external cryptographic
 * module to perform private key operations instead of performing the
 * operation inside the library.
 *
 */
//#define MBEDTLS_SSL_ASYNC_PRIVATE

/**
 * \def MBEDTLS_SSL_DEBUG_ALL
 *
 * Enable the debug messages in SSL module for all issues.
 * Debug messages have been disabled in some places to prevent timing
 * attacks due to (unbalanced) debugging function calls.
 *
 * If you need all error reporting you should enable this during debugging,
 * but remove this for production servers that should log as well.
 *
 * Uncomment this macro to report all debug messages on errors introducing
 * a timing side-channel.
 *
 */
//#define MBEDTLS_SSL_DEBUG_ALL

/** \def MBEDTLS_SSL_ENCRYPT_THEN_MAC
 *
 * Enable support for Encrypt-then-MAC, RFC 7366.
 *
 * This allows peers that both support it to use a more robust protection for
 * ciphersuites using CBC, providing deep resistance against timing attacks
 * on the padding or underlying cipher.
 *
 * This only affects CBC ciphersuites, and is useless if none is defined.
 *
 * Requires: MBEDTLS_SSL_PROTO_TLS1    or
 *           MBEDTLS_SSL_PROTO_TLS1_1  or
 *           MBEDTLS_SSL_PROTO_TLS1_2
 *
 * Comment this macro to disable support for Encrypt-then-MAC
 */
#define MBEDTLS_SSL_ENCRYPT_THEN_MAC

/** \def MBEDTLS_SSL_EXTENDED_MASTER_SECRET
 *
 * Enable support for Extended Master Secret, aka Session Hash
 * (draft-ietf-tls-session-hash-02).
 *
 * This was introduced as "the proper fix" to the Triple Handshake familiy of
 * attacks, but it is recommended to always use it (even if you disable
 * renegotiation), since it actually fixes a more fundamental issue in the
 * original SSL/TLS design, and has implications beyond Triple Handshake.
 *
 * Requires: MBEDTLS_SSL_PROTO_TLS1    or
 *           MBEDTLS_SSL_PROTO_TLS1_1  or
 *           MBEDTLS_SSL_PROTO_TLS1_2
 *
 * Comment this macro to disable support for Extended Master Secret.
 */
#define MBEDTLS_SSL_EXTENDED_MASTER_SECRET

/**
 * \def MBEDTLS_SSL_FALLBACK_SCSV
 *
 * Enable support for FALLBACK_SCSV (draft-ietf-tls-downgrade-scsv-00).
 *
 * For servers, it is recommended to always enable this, unless you support
 * only one version of TLS, or know for sure that none of your clients
 * implements a fallback strategy.
 *
 * For clients, you only need this if you're using a fallback strategy, which
 * is not recommended in the first place, unless you absolutely need it to
 * interoperate with buggy (version-intolerant) servers.
 *
 * Comment this macro to disable support for FALLBACK_SCSV
 */
#define MBEDTLS_SSL_FALLBACK_SCSV

/**
 * \def MBEDTLS_SSL_HW_RECORD_ACCEL
 *
 * Enable hooking functions in SSL module for hardware acceleration of
 * individual records.
 *
 * Uncomment this macro to enable hooking functions.
 */
//#define MBEDTLS_SSL_HW_RECORD_ACCEL

/**
 * \def MBEDTLS_SSL_CBC_RECORD_SPLITTING
 *
 * Enable 1/n-1 record splitting for CBC mode in SSLv3 and TLS 1.0.
 *
 * This is a countermeasure to the BEAST attack, which also minimizes the risk
 * of interoperability issues compared to sending 0-length records.
 *
 * Comment this macro to disable 1/n-1 record splitting.
 */
#define MBEDTLS_SSL_CBC_RECORD_SPLITTING

/**
 * \def MBEDTLS_SSL_RENEGOTIATION
 *
 * Enable support for TLS renegotiation.
 *
 * The two main uses of renegotiation are (1) refresh keys on long-lived
 * connections and (2) client authentication after the initial handshake.
 * If you don't need renegotiation, it's probably better to disable it, since
 * it has been associated with security issues in the past and is easy to
 * misuse/misunderstand.
 *
 * Comment this to disable support for renegotiation.
 *
 * \note   Even if this option is disabled, both client and server are aware
 *         of the Renegotiation Indication Extension (RFC 5746) used to
 *         prevent the SSL renegotiation attack (see RFC 5746 Sect. 1).
 *         (See \c mbedtls_ssl_conf_legacy_renegotiation for the
 *          configuration of this extension).
 *
 */
#define MBEDTLS_SSL_RENEGOTIATION

/**
 * \def MBEDTLS_SSL_SRV_SUPPORT_SSLV2_CLIENT_HELLO
 *
 * Enable support for receiving and parsing SSLv2 Client Hello messages for the
 * SSL Server module (MBEDTLS_SSL_SRV_C).
 *
 * Uncomment this macro to enable support for SSLv2 Client Hello messages.
 */
//#define MBEDTLS_SSL_SRV_SUPPORT_SSLV2_CLIENT_HELLO

/**
 * \def MBEDTLS_SSL_SRV_RESPECT_CLIENT_PREFERENCE
 *
 * Pick the ciphersuite according to the client's preferences rather than ours
 * in the SSL Server module (MBEDTLS_SSL_SRV_C).
 *
 * Uncomment this macro to respect client's ciphersuite order
 */
//#define MBEDTLS_SSL_SRV_RESPECT_CLIENT_PREFERENCE

/**
 * \def MBEDTLS_SSL_MAX_FRAGMENT_LENGTH
 *
 * Enable support for RFC 6066 max_fragment_length extension in SSL.
 *
 * Comment this macro to disable support for the max_fragment_length extension
 */
#define MBEDTLS_SSL_MAX_FRAGMENT_LENGTH

/**
 * \def MBEDTLS_SSL_PROTO_SSL3
 *
 * Enable support for SSL 3.0.
 *
 * Requires: MBEDTLS_MD5_C
 *           MBEDTLS_SHA1_C
 *
 * Comment this macro to disable support for SSL 3.0
 */
//#define MBEDTLS_SSL_PROTO_SSL3

/**
 * \def MBEDTLS_SSL_PROTO_TLS1
 *
 * Enable support for TLS 1.0.
 *
 * Requires: MBEDTLS_MD5_C
 *           MBEDTLS_SHA1_C
 *
 * Comment this macro to disable support for TLS 1.0
 */
#define MBEDTLS_SSL_PROTO_TLS1

/**
 * \def MBEDTLS_SSL_PROTO_TLS1_1
 *
 * Enable support for TLS 1.1 (and DTLS 1.0 if DTLS is enabled).
 *
 * Requires: MBEDTLS_MD5_C
 *           MBEDTLS_SHA1_C
 *
 * Comment this macro to disable support for TLS 1.1 / DTLS 1.0
 */
#define MBEDTLS_SSL_PROTO_TLS1_1

/**
 * \def MBEDTLS_SSL_PROTO_TLS1_2
 *
 * Enable support for TLS 1.2 (and DTLS 1.2 if DTLS is enabled).
 *
 * Requires: MBEDTLS_SHA1_C or MBEDTLS_SHA256_C or MBEDTLS_SHA512_C
 *           (Depends on ciphersuites)
 *
 * Comment this macro to disable support for TLS 1.2 / DTLS 1.2
 */
#define MBEDTLS_SSL_PROTO_TLS1_2

/**
 * \def MBEDTLS_SSL_PROTO_DTLS
 *
 * Enable support for DTLS (all available versions).
 *
 * Enable this and MBEDTLS_SSL_PROTO_TLS1_1 to enable DTLS 1.0,
 * and/or this and MBEDTLS_SSL_PROTO_TLS1_2 to enable DTLS 1.2.
 *
 * Requires: MBEDTLS_SSL_PROTO_TLS1_1
 *        or MBEDTLS_SSL_PROTO_TLS1_2
 *
 * Comment this macro to disable support for DTLS
 */
#define MBEDTLS_SSL_PROTO_DTLS

/**
 * \def MBEDTLS_SSL_ALPN
 *
 * Enable support for RFC 7301 Application Layer Protocol Negotiation.
 *
 * Comment this macro to disable support for ALPN.
 */
#define MBEDTLS_SSL_ALPN

/**
 * \def MBEDTLS_SSL_DTLS_ANTI_REPLAY
 *
 * Enable support for the anti-replay mechanism in DTLS.
 *
 * Requires: MBEDTLS_SSL_TLS_C
 *           MBEDTLS_SSL_PROTO_DTLS
 *
 * \warning Disabling this is often a security risk!
 * See mbedtls_ssl_conf_dtls_anti_replay() for details.
 *
 * Comment this to disable anti-replay in DTLS.
 */
#define MBEDTLS_SSL_DTLS_ANTI_REPLAY

/**
 * \def MBEDTLS_SSL_DTLS_HELLO_VERIFY
 *
 * Enable support for HelloVerifyRequest on DTLS servers.
 *
 * This feature is highly recommended to prevent DTLS servers being used as
 * amplifiers in DoS attacks against other hosts. It should always be enabled
 * unless you know for sure amplification cannot be a problem in the
 * environment in which your server operates.
 *
 * \warning Disabling this can ba a security risk! (see above)
 *
 * Requires: MBEDTLS_SSL_PROTO_DTLS
 *
 * Comment this to disable support for HelloVerifyRequest.
 */
#define MBEDTLS_SSL_DTLS_HELLO_VERIFY

/**
 * \def MBEDTLS_SSL_DTLS_CLIENT_PORT_REUSE
 *
 * Enable server-side support for clients that reconnect from the same port.
 *
 * Some clients unexpectedly close the connection and try to reconnect using the
 * same source port. This needs special support from the server to handle the
 * new connection securely, as described in section 4.2.8 of RFC 6347. This
 * flag enables that support.
 *
 * Requires: MBEDTLS_SSL_DTLS_HELLO_VERIFY
 *
 * Comment this to disable support for clients reusing the source port.
 */
#define MBEDTLS_SSL_DTLS_CLIENT_PORT_REUSE

/**
 * \def MBEDTLS_SSL_DTLS_BADMAC_LIMIT
 *
 * Enable support for a limit of records with bad MAC.
 *
 * See mbedtls_ssl_conf_dtls_badmac_limit().
 *
 * Requires: MBEDTLS_SSL_PROTO_DTLS
 */
#define MBEDTLS_SSL_DTLS_BADMAC_LIMIT

/**
 * \def MBEDTLS_SSL_SESSION_TICKETS
 *
 * Enable support for RFC 5077 session tickets in SSL.
 * Client-side, provides full support for session tickets (maintainance of a
 * session store remains the responsibility of the application, though).
 * Server-side, you also need to provide callbacks for writing and parsing
 * tickets, including authenticated encryption and key management. Example
 * callbacks are provided by MBEDTLS_SSL_TICKET_C.
 *
 * Comment this macro to disable support for SSL session tickets
 */
#define MBEDTLS_SSL_SESSION_TICKETS

/**
 * \def MBEDTLS_SSL_EXPORT_KEYS
 *
 * Enable support for exporting key block and master secret.
 * This is required for certain users of TLS, e.g. EAP-TLS.
 *
 * Comment this macro to disable support for key export
 */
#define MBEDTLS_SSL_EXPORT_KEYS

/**
 * \def MBEDTLS_SSL_SERVER_NAME_INDICATION
 *
 * Enable support for RFC 6066 server name indication (SNI) in SSL.
 *
 * Requires: MBEDTLS_X509_CRT_PARSE_C
 *
 * Comment this macro to disable support for server name indication in SSL
 */
#define MBEDTLS_SSL_SERVER_NAME_INDICATION

/**
 * \def MBEDTLS_SSL_TRUNCATED_HMAC
 *
 * Enable support for RFC 6066 truncated HMAC in SSL.
 *
 * Comment this macro to disable support for truncated HMAC in SSL
 */
#define MBEDTLS_SSL_TRUNCATED_HMAC

/**
 * \def MBEDTLS_SSL_TRUNCATED_HMAC_COMPAT
 *
 * Fallback to old (pre-2.7), non-conforming implementation of the truncated
 * HMAC extension which also truncates the HMAC key. Note that this option is
 * only meant for a transitory upgrade period and is likely to be removed in
 * a future version of the library.
 *
 * \warning The old implementation is non-compliant and has a security weakness
 *          (2^80 brute force attack on the HMAC key used for a single,
 *          uninterrupted connection). This should only be enabled temporarily
 *          when (1) the use of truncated HMAC is essential in order to save
 *          bandwidth, and (2) the peer is an Mbed TLS stack that doesn't use
 *          the fixed implementation yet (pre-2.7).
 *
 * \deprecated This option is deprecated and will likely be removed in a
 *             future version of Mbed TLS.
 *
 * Uncomment to fallback to old, non-compliant truncated HMAC implementation.
 *
 * Requires: MBEDTLS_SSL_TRUNCATED_HMAC
 */
//#define MBEDTLS_SSL_TRUNCATED_HMAC_COMPAT

/**
 * \def MBEDTLS_THREADING_ALT
 *
 * Provide your own alternate threading implementation.
 *
 * Requires: MBEDTLS_THREADING_C
 *
 * Uncomment this to allow your own alternate threading implementation.
 */
//#define MBEDTLS_THREADING_ALT

/**
 * \def MBEDTLS_THREADING_PTHREAD
 *
 * Enable the pthread wrapper layer for the threading layer.
 *
 * Requires: MBEDTLS_THREADING_C
 *
 * Uncomment this to enable pthread mutexes.
 */
//#define MBEDTLS_THREADING_PTHREAD

/**
 * \def MBEDTLS_VERSION_FEATURES
 *
 * Allow run-time checking of compile-time enabled features. Thus allowing users
 * to check at run-time if the library is for instance compiled with threading
 * support via mbedtls_version_check_feature().
 *
 * Requires: MBEDTLS_VERSION_C
 *
 * Comment this to disable run-time checking and save ROM space
 */
#define MBEDTLS_VERSION_FEATURES

/**
 * \def MBEDTLS_X509_ALLOW_EXTENSIONS_NON_V3
 *
 * If set, the X509 parser will not break-off when parsing an X509 certificate
 * and encountering an extension in a v1 or v2 certificate.
 *
 * Uncomment to prevent an error.
 */
//#define MBEDTLS_X509_ALLOW_EXTENSIONS_NON_V3

/**
 * \def MBEDTLS_X509_ALLOW_UNSUPPORTED_CRITICAL_EXTENSION
 *
 * If set, the X509 parser will not break-off when parsing an X509 certificate
 * and encountering an unknown critical extension.
 *
 * \warning Depending on your PKI use, enabling this can be a security risk!
 *
 * Uncomment to prevent an error.
 */
//#define MBEDTLS_X509_ALLOW_UNSUPPORTED_CRITICAL_EXTENSION

/**
 * \def MBEDTLS_X509_CHECK_KEY_USAGE
 *
 * Enable verification of the keyUsage extension (CA and leaf certificates).
 *
 * Disabling this avoids problems with mis-issued and/or misused
 * (intermediate) CA and leaf certificates.
 *
 * \warning Depending on your PKI use, disabling this can be a security risk!
 *
 * Comment to skip keyUsage checking for both CA and leaf certificates.
 */
#define MBEDTLS_X509_CHECK_KEY_USAGE

/**
 * \def MBEDTLS_X509_CHECK_EXTENDED_KEY_USAGE
 *
 * Enable verification of the extendedKeyUsage extension (leaf certificates).
 *
 * Disabling this avoids problems with mis-issued and/or misused certificates.
 *
 * \warning Depending on your PKI use, disabling this can be a security risk!
 *
 * Comment to skip extendedKeyUsage checking for certificates.
 */
#define MBEDTLS_X509_CHECK_EXTENDED_KEY_USAGE

/**
 * \def MBEDTLS_X509_RSASSA_PSS_SUPPORT
 *
 * Enable parsing and verification of X.509 certificates, CRLs and CSRS
 * signed with RSASSA-PSS (aka PKCS#1 v2.1).
 *
 * Comment this macro to disallow using RSASSA-PSS in certificates.
 */
#define MBEDTLS_X509_RSASSA_PSS_SUPPORT

/**
 * \def MBEDTLS_ZLIB_SUPPORT
 *
 * If set, the SSL/TLS module uses ZLIB to support compression and
 * decompression of packet data.
 *
 * \warning TLS-level compression MAY REDUCE SECURITY! See for example the
 * CRIME attack. Before enabling this option, you should examine with care if
 * CRIME or similar exploits may be a applicable to your use case.
 *
 * \note Currently compression can't be used with DTLS.
 *
 * \deprecated This feature is deprecated and will be removed
 *             in the next major revision of the library.
 *
 * Used in: library/ssl_tls.c
 *          library/ssl_cli.c
 *          library/ssl_srv.c
 *
 * This feature requires zlib library and headers to be present.
 *
 * Uncomment to enable use of ZLIB
 */
//#define MBEDTLS_ZLIB_SUPPORT
/* \} name SECTION: mbed TLS feature support */

/**
 * \name SECTION: mbed TLS modules
 *
 * This section enables or disables entire modules in mbed TLS
 * \{
 */

/**
 * \def MBEDTLS_AESNI_C
 *
 * Enable AES-NI support on x86-64.
 *
 * Module:  library/aesni.c
 * Caller:  library/aes.c
 *
 * Requires: MBEDTLS_HAVE_ASM
 *
 * This modules adds support for the AES-NI instructions on x86-64
 */
#define MBEDTLS_AESNI_C

/**
 * \def MBEDTLS_AES_C
 *
 * Enable the AES block cipher.
 *
 * Module:  library/aes.c
 * Caller:  library/cipher.c
 *          library/pem.c
 *          library/ctr_drbg.c
 *
 * This module enables the following ciphersuites (if other requisites are
 * enabled as well):
 *      MBEDTLS_TLS_ECDH_ECDSA_WITH_AES_128_CBC_SHA
 *      MBEDTLS_TLS_ECDH_ECDSA_WITH_AES_256_CBC_SHA
 *      MBEDTLS_TLS_ECDH_RSA_WITH_AES_128_CBC_SHA
 *      MBEDTLS_TLS_ECDH_RSA_WITH_AES_256_CBC_SHA
 *      MBEDTLS_TLS_ECDH_ECDSA_WITH_AES_128_CBC_SHA256
 *      MBEDTLS_TLS_ECDH_ECDSA_WITH_AES_256_CBC_SHA384
 *      MBEDTLS_TLS_ECDH_RSA_WITH_AES_128_CBC_SHA256
 *      MBEDTLS_TLS_ECDH_RSA_WITH_AES_256_CBC_SHA384
 *      MBEDTLS_TLS_ECDH_ECDSA_WITH_AES_128_GCM_SHA256
 *      MBEDTLS_TLS_ECDH_ECDSA_WITH_AES_256_GCM_SHA384
 *      MBEDTLS_TLS_ECDH_RSA_WITH_AES_128_GCM_SHA256
 *      MBEDTLS_TLS_ECDH_RSA_WITH_AES_256_GCM_SHA384
 *      MBEDTLS_TLS_ECDHE_ECDSA_WITH_AES_256_GCM_SHA384
 *      MBEDTLS_TLS_ECDHE_RSA_WITH_AES_256_GCM_SHA384
 *      MBEDTLS_TLS_DHE_RSA_WITH_AES_256_GCM_SHA384
 *      MBEDTLS_TLS_ECDHE_ECDSA_WITH_AES_256_CBC_SHA384
 *      MBEDTLS_TLS_ECDHE_RSA_WITH_AES_256_CBC_SHA384
 *      MBEDTLS_TLS_DHE_RSA_WITH_AES_256_CBC_SHA256
 *      MBEDTLS_TLS_ECDHE_ECDSA_WITH_AES_256_CBC_SHA
 *      MBEDTLS_TLS_ECDHE_RSA_WITH_AES_256_CBC_SHA
 *      MBEDTLS_TLS_DHE_RSA_WITH_AES_256_CBC_SHA
 *      MBEDTLS_TLS_ECDHE_ECDSA_WITH_AES_128_GCM_SHA256
 *      MBEDTLS_TLS_ECDHE_RSA_WITH_AES_128_GCM_SHA256
 *      MBEDTLS_TLS_DHE_RSA_WITH_AES_128_GCM_SHA256
 *      MBEDTLS_TLS_ECDHE_ECDSA_WITH_AES_128_CBC_SHA256
 *      MBEDTLS_TLS_ECDHE_RSA_WITH_AES_128_CBC_SHA256
 *      MBEDTLS_TLS_DHE_RSA_WITH_AES_128_CBC_SHA256
 *      MBEDTLS_TLS_ECDHE_ECDSA_WITH_AES_128_CBC_SHA
 *      MBEDTLS_TLS_ECDHE_RSA_WITH_AES_128_CBC_SHA
 *      MBEDTLS_TLS_DHE_RSA_WITH_AES_128_CBC_SHA
 *      MBEDTLS_TLS_DHE_PSK_WITH_AES_256_GCM_SHA384
 *      MBEDTLS_TLS_ECDHE_PSK_WITH_AES_256_CBC_SHA384
 *      MBEDTLS_TLS_DHE_PSK_WITH_AES_256_CBC_SHA384
 *      MBEDTLS_TLS_ECDHE_PSK_WITH_AES_256_CBC_SHA
 *      MBEDTLS_TLS_DHE_PSK_WITH_AES_256_CBC_SHA
 *      MBEDTLS_TLS_DHE_PSK_WITH_AES_128_GCM_SHA256
 *      MBEDTLS_TLS_ECDHE_PSK_WITH_AES_128_CBC_SHA256
 *      MBEDTLS_TLS_DHE_PSK_WITH_AES_128_CBC_SHA256
 *      MBEDTLS_TLS_ECDHE_PSK_WITH_AES_128_CBC_SHA
 *      MBEDTLS_TLS_DHE_PSK_WITH_AES_128_CBC_SHA
 *      MBEDTLS_TLS_RSA_WITH_AES_256_GCM_SHA384
 *      MBEDTLS_TLS_RSA_WITH_AES_256_CBC_SHA256
 *      MBEDTLS_TLS_RSA_WITH_AES_256_CBC_SHA
 *      MBEDTLS_TLS_RSA_WITH_AES_128_GCM_SHA256
 *      MBEDTLS_TLS_RSA_WITH_AES_128_CBC_SHA256
 *      MBEDTLS_TLS_RSA_WITH_AES_128_CBC_SHA
 *      MBEDTLS_TLS_RSA_PSK_WITH_AES_256_GCM_SHA384
 *      MBEDTLS_TLS_RSA_PSK_WITH_AES_256_CBC_SHA384
 *      MBEDTLS_TLS_RSA_PSK_WITH_AES_256_CBC_SHA
 *      MBEDTLS_TLS_RSA_PSK_WITH_AES_128_GCM_SHA256
 *      MBEDTLS_TLS_RSA_PSK_WITH_AES_128_CBC_SHA256
 *      MBEDTLS_TLS_RSA_PSK_WITH_AES_128_CBC_SHA
 *      MBEDTLS_TLS_PSK_WITH_AES_256_GCM_SHA384
 *      MBEDTLS_TLS_PSK_WITH_AES_256_CBC_SHA384
 *      MBEDTLS_TLS_PSK_WITH_AES_256_CBC_SHA
 *      MBEDTLS_TLS_PSK_WITH_AES_128_GCM_SHA256
 *      MBEDTLS_TLS_PSK_WITH_AES_128_CBC_SHA256
 *      MBEDTLS_TLS_PSK_WITH_AES_128_CBC_SHA
 *
 * PEM_PARSE uses AES for decrypting encrypted keys.
 */
#define MBEDTLS_AES_C

/**
 * \def MBEDTLS_ARC4_C
 *
 * Enable the ARCFOUR stream cipher.
 *
 * Module:  library/arc4.c
 * Caller:  library/cipher.c
 *
 * This module enables the following ciphersuites (if other requisites are
 * enabled as well):
 *      MBEDTLS_TLS_ECDH_ECDSA_WITH_RC4_128_SHA
 *      MBEDTLS_TLS_ECDH_RSA_WITH_RC4_128_SHA
 *      MBEDTLS_TLS_ECDHE_ECDSA_WITH_RC4_128_SHA
 *      MBEDTLS_TLS_ECDHE_RSA_WITH_RC4_128_SHA
 *      MBEDTLS_TLS_ECDHE_PSK_WITH_RC4_128_SHA
 *      MBEDTLS_TLS_DHE_PSK_WITH_RC4_128_SHA
 *      MBEDTLS_TLS_RSA_WITH_RC4_128_SHA
 *      MBEDTLS_TLS_RSA_WITH_RC4_128_MD5
 *      MBEDTLS_TLS_RSA_PSK_WITH_RC4_128_SHA
 *      MBEDTLS_TLS_PSK_WITH_RC4_128_SHA
 *
 * \warning   ARC4 is considered a weak cipher and its use constitutes a
 *            security risk. If possible, we recommend avoidng dependencies on
 *            it, and considering stronger ciphers instead.
 *
 */
#define MBEDTLS_ARC4_C

/**
 * \def MBEDTLS_ASN1_PARSE_C
 *
 * Enable the generic ASN1 parser.
 *
 * Module:  library/asn1.c
 * Caller:  library/x509.c
 *          library/dhm.c
 *          library/pkcs12.c
 *          library/pkcs5.c
 *          library/pkparse.c
 */
#define MBEDTLS_ASN1_PARSE_C

/**
 * \def MBEDTLS_ASN1_WRITE_C
 *
 * Enable the generic ASN1 writer.
 *
 * Module:  library/asn1write.c
 * Caller:  library/ecdsa.c
 *          library/pkwrite.c
 *          library/x509_create.c
 *          library/x509write_crt.c
 *          library/x509write_csr.c
 */
#define MBEDTLS_ASN1_WRITE_C

/**
 * \def MBEDTLS_BASE64_C
 *
 * Enable the Base64 module.
 *
 * Module:  library/base64.c
 * Caller:  library/pem.c
 *
 * This module is required for PEM support (required by X.509).
 */
#define MBEDTLS_BASE64_C

/**
 * \def MBEDTLS_BIGNUM_C
 *
 * Enable the multi-precision integer library.
 *
 * Module:  library/bignum.c
 * Caller:  library/dhm.c
 *          library/ecp.c
 *          library/ecdsa.c
 *          library/rsa.c
 *          library/rsa_internal.c
 *          library/ssl_tls.c
 *
 * This module is required for RSA, DHM and ECC (ECDH, ECDSA) support.
 */
#define MBEDTLS_BIGNUM_C

/**
 * \def MBEDTLS_BLOWFISH_C
 *
 * Enable the Blowfish block cipher.
 *
 * Module:  library/blowfish.c
 */
#define MBEDTLS_BLOWFISH_C

/**
 * \def MBEDTLS_CAMELLIA_C
 *
 * Enable the Camellia block cipher.
 *
 * Module:  library/camellia.c
 * Caller:  library/cipher.c
 *
 * This module enables the following ciphersuites (if other requisites are
 * enabled as well):
 *      MBEDTLS_TLS_ECDH_ECDSA_WITH_CAMELLIA_128_CBC_SHA256
 *      MBEDTLS_TLS_ECDH_ECDSA_WITH_CAMELLIA_256_CBC_SHA384
 *      MBEDTLS_TLS_ECDH_RSA_WITH_CAMELLIA_128_CBC_SHA256
 *      MBEDTLS_TLS_ECDH_RSA_WITH_CAMELLIA_256_CBC_SHA384
 *      MBEDTLS_TLS_ECDH_ECDSA_WITH_CAMELLIA_128_GCM_SHA256
 *      MBEDTLS_TLS_ECDH_ECDSA_WITH_CAMELLIA_256_GCM_SHA384
 *      MBEDTLS_TLS_ECDH_RSA_WITH_CAMELLIA_128_GCM_SHA256
 *      MBEDTLS_TLS_ECDH_RSA_WITH_CAMELLIA_256_GCM_SHA384
 *      MBEDTLS_TLS_ECDHE_ECDSA_WITH_CAMELLIA_256_GCM_SHA384
 *      MBEDTLS_TLS_ECDHE_RSA_WITH_CAMELLIA_256_GCM_SHA384
 *      MBEDTLS_TLS_DHE_RSA_WITH_CAMELLIA_256_GCM_SHA384
 *      MBEDTLS_TLS_ECDHE_ECDSA_WITH_CAMELLIA_256_CBC_SHA384
 *      MBEDTLS_TLS_ECDHE_RSA_WITH_CAMELLIA_256_CBC_SHA384
 *      MBEDTLS_TLS_DHE_RSA_WITH_CAMELLIA_256_CBC_SHA256
 *      MBEDTLS_TLS_DHE_RSA_WITH_CAMELLIA_256_CBC_SHA
 *      MBEDTLS_TLS_ECDHE_ECDSA_WITH_CAMELLIA_128_GCM_SHA256
 *      MBEDTLS_TLS_ECDHE_RSA_WITH_CAMELLIA_128_GCM_SHA256
 *      MBEDTLS_TLS_DHE_RSA_WITH_CAMELLIA_128_GCM_SHA256
 *      MBEDTLS_TLS_ECDHE_ECDSA_WITH_CAMELLIA_128_CBC_SHA256
 *      MBEDTLS_TLS_ECDHE_RSA_WITH_CAMELLIA_128_CBC_SHA256
 *      MBEDTLS_TLS_DHE_RSA_WITH_CAMELLIA_128_CBC_SHA256
 *      MBEDTLS_TLS_DHE_RSA_WITH_CAMELLIA_128_CBC_SHA
 *      MBEDTLS_TLS_DHE_PSK_WITH_CAMELLIA_256_GCM_SHA384
 *      MBEDTLS_TLS_ECDHE_PSK_WITH_CAMELLIA_256_CBC_SHA384
 *      MBEDTLS_TLS_DHE_PSK_WITH_CAMELLIA_256_CBC_SHA384
 *      MBEDTLS_TLS_DHE_PSK_WITH_CAMELLIA_128_GCM_SHA256
 *      MBEDTLS_TLS_DHE_PSK_WITH_CAMELLIA_128_CBC_SHA256
 *      MBEDTLS_TLS_ECDHE_PSK_WITH_CAMELLIA_128_CBC_SHA256
 *      MBEDTLS_TLS_RSA_WITH_CAMELLIA_256_GCM_SHA384
 *      MBEDTLS_TLS_RSA_WITH_CAMELLIA_256_CBC_SHA256
 *      MBEDTLS_TLS_RSA_WITH_CAMELLIA_256_CBC_SHA
 *      MBEDTLS_TLS_RSA_WITH_CAMELLIA_128_GCM_SHA256
 *      MBEDTLS_TLS_RSA_WITH_CAMELLIA_128_CBC_SHA256
 *      MBEDTLS_TLS_RSA_WITH_CAMELLIA_128_CBC_SHA
 *      MBEDTLS_TLS_RSA_PSK_WITH_CAMELLIA_256_GCM_SHA384
 *      MBEDTLS_TLS_RSA_PSK_WITH_CAMELLIA_256_CBC_SHA384
 *      MBEDTLS_TLS_RSA_PSK_WITH_CAMELLIA_128_GCM_SHA256
 *      MBEDTLS_TLS_RSA_PSK_WITH_CAMELLIA_128_CBC_SHA256
 *      MBEDTLS_TLS_PSK_WITH_CAMELLIA_256_GCM_SHA384
 *      MBEDTLS_TLS_PSK_WITH_CAMELLIA_256_CBC_SHA384
 *      MBEDTLS_TLS_PSK_WITH_CAMELLIA_128_GCM_SHA256
 *      MBEDTLS_TLS_PSK_WITH_CAMELLIA_128_CBC_SHA256
 */
#define MBEDTLS_CAMELLIA_C

/**
 * \def MBEDTLS_ARIA_C
 *
 * Enable the ARIA block cipher.
 *
 * Module:  library/aria.c
 * Caller:  library/cipher.c
 *
 * This module enables the following ciphersuites (if other requisites are
 * enabled as well):
 *
 *      MBEDTLS_TLS_RSA_WITH_ARIA_128_CBC_SHA256
 *      MBEDTLS_TLS_RSA_WITH_ARIA_256_CBC_SHA384
 *      MBEDTLS_TLS_DHE_RSA_WITH_ARIA_128_CBC_SHA256
 *      MBEDTLS_TLS_DHE_RSA_WITH_ARIA_256_CBC_SHA384
 *      MBEDTLS_TLS_ECDHE_ECDSA_WITH_ARIA_128_CBC_SHA256
 *      MBEDTLS_TLS_ECDHE_ECDSA_WITH_ARIA_256_CBC_SHA384
 *      MBEDTLS_TLS_ECDH_ECDSA_WITH_ARIA_128_CBC_SHA256
 *      MBEDTLS_TLS_ECDH_ECDSA_WITH_ARIA_256_CBC_SHA384
 *      MBEDTLS_TLS_ECDHE_RSA_WITH_ARIA_128_CBC_SHA256
 *      MBEDTLS_TLS_ECDHE_RSA_WITH_ARIA_256_CBC_SHA384
 *      MBEDTLS_TLS_ECDH_RSA_WITH_ARIA_128_CBC_SHA256
 *      MBEDTLS_TLS_ECDH_RSA_WITH_ARIA_256_CBC_SHA384
 *      MBEDTLS_TLS_RSA_WITH_ARIA_128_GCM_SHA256
 *      MBEDTLS_TLS_RSA_WITH_ARIA_256_GCM_SHA384
 *      MBEDTLS_TLS_DHE_RSA_WITH_ARIA_128_GCM_SHA256
 *      MBEDTLS_TLS_DHE_RSA_WITH_ARIA_256_GCM_SHA384
 *      MBEDTLS_TLS_ECDHE_ECDSA_WITH_ARIA_128_GCM_SHA256
 *      MBEDTLS_TLS_ECDHE_ECDSA_WITH_ARIA_256_GCM_SHA384
 *      MBEDTLS_TLS_ECDH_ECDSA_WITH_ARIA_128_GCM_SHA256
 *      MBEDTLS_TLS_ECDH_ECDSA_WITH_ARIA_256_GCM_SHA384
 *      MBEDTLS_TLS_ECDHE_RSA_WITH_ARIA_128_GCM_SHA256
 *      MBEDTLS_TLS_ECDHE_RSA_WITH_ARIA_256_GCM_SHA384
 *      MBEDTLS_TLS_ECDH_RSA_WITH_ARIA_128_GCM_SHA256
 *      MBEDTLS_TLS_ECDH_RSA_WITH_ARIA_256_GCM_SHA384
 *      MBEDTLS_TLS_PSK_WITH_ARIA_128_CBC_SHA256
 *      MBEDTLS_TLS_PSK_WITH_ARIA_256_CBC_SHA384
 *      MBEDTLS_TLS_DHE_PSK_WITH_ARIA_128_CBC_SHA256
 *      MBEDTLS_TLS_DHE_PSK_WITH_ARIA_256_CBC_SHA384
 *      MBEDTLS_TLS_RSA_PSK_WITH_ARIA_128_CBC_SHA256
 *      MBEDTLS_TLS_RSA_PSK_WITH_ARIA_256_CBC_SHA384
 *      MBEDTLS_TLS_PSK_WITH_ARIA_128_GCM_SHA256
 *      MBEDTLS_TLS_PSK_WITH_ARIA_256_GCM_SHA384
 *      MBEDTLS_TLS_DHE_PSK_WITH_ARIA_128_GCM_SHA256
 *      MBEDTLS_TLS_DHE_PSK_WITH_ARIA_256_GCM_SHA384
 *      MBEDTLS_TLS_RSA_PSK_WITH_ARIA_128_GCM_SHA256
 *      MBEDTLS_TLS_RSA_PSK_WITH_ARIA_256_GCM_SHA384
 *      MBEDTLS_TLS_ECDHE_PSK_WITH_ARIA_128_CBC_SHA256
 *      MBEDTLS_TLS_ECDHE_PSK_WITH_ARIA_256_CBC_SHA384
 */
//#define MBEDTLS_ARIA_C

/**
 * \def MBEDTLS_CCM_C
 *
 * Enable the Counter with CBC-MAC (CCM) mode for 128-bit block cipher.
 *
 * Module:  library/ccm.c
 *
 * Requires: MBEDTLS_AES_C or MBEDTLS_CAMELLIA_C
 *
 * This module enables the AES-CCM ciphersuites, if other requisites are
 * enabled as well.
 */
#define MBEDTLS_CCM_C

/**
 * \def MBEDTLS_CERTS_C
 *
 * Enable the test certificates.
 *
 * Module:  library/certs.c
 * Caller:
 *
 * This module is used for testing (ssl_client/server).
 */
#define MBEDTLS_CERTS_C

/**
 * \def MBEDTLS_CHACHA20_C
 *
 * Enable the ChaCha20 stream cipher.
 *
 * Module:  library/chacha20.c
 */
#define MBEDTLS_CHACHA20_C

/**
 * \def MBEDTLS_CHACHAPOLY_C
 *
 * Enable the ChaCha20-Poly1305 AEAD algorithm.
 *
 * Module:  library/chachapoly.c
 *
 * This module requires: MBEDTLS_CHACHA20_C, MBEDTLS_POLY1305_C
 */
#define MBEDTLS_CHACHAPOLY_C

/**
 * \def MBEDTLS_CIPHER_C
 *
 * Enable the generic cipher layer.
 *
 * Module:  library/cipher.c
 * Caller:  library/ssl_tls.c
 *
 * Uncomment to enable generic cipher wrappers.
 */
#define MBEDTLS_CIPHER_C

/**
 * \def MBEDTLS_CMAC_C
 *
 * Enable the CMAC (Cipher-based Message Authentication Code) mode for block
 * ciphers.
 *
 * Module:  library/cmac.c
 *
 * Requires: MBEDTLS_AES_C or MBEDTLS_DES_C
 *
 */
#define MBEDTLS_CMAC_C

/**
 * \def MBEDTLS_CTR_DRBG_C
 *
 * Enable the CTR_DRBG AES-based random generator.
 * The CTR_DRBG generator uses AES-256 by default.
 * To use AES-128 instead, enable MBEDTLS_CTR_DRBG_USE_128_BIT_KEY below.
 *
 * Module:  library/ctr_drbg.c
 * Caller:
 *
 * Requires: MBEDTLS_AES_C
 *
 * This module provides the CTR_DRBG AES random number generator.
 */
#define MBEDTLS_CTR_DRBG_C

/**
 * \def MBEDTLS_DEBUG_C
 *
 * Enable the debug functions.
 *
 * Module:  library/debug.c
 * Caller:  library/ssl_cli.c
 *          library/ssl_srv.c
 *          library/ssl_tls.c
 *
 * This module provides debugging functions.
 */
#define MBEDTLS_DEBUG_C

/**
 * \def MBEDTLS_DES_C
 *
 * Enable the DES block cipher.
 *
 * Module:  library/des.c
 * Caller:  library/pem.c
 *          library/cipher.c
 *
 * This module enables the following ciphersuites (if other requisites are
 * enabled as well):
 *      MBEDTLS_TLS_ECDH_ECDSA_WITH_3DES_EDE_CBC_SHA
 *      MBEDTLS_TLS_ECDH_RSA_WITH_3DES_EDE_CBC_SHA
 *      MBEDTLS_TLS_ECDHE_ECDSA_WITH_3DES_EDE_CBC_SHA
 *      MBEDTLS_TLS_ECDHE_RSA_WITH_3DES_EDE_CBC_SHA
 *      MBEDTLS_TLS_DHE_RSA_WITH_3DES_EDE_CBC_SHA
 *      MBEDTLS_TLS_ECDHE_PSK_WITH_3DES_EDE_CBC_SHA
 *      MBEDTLS_TLS_DHE_PSK_WITH_3DES_EDE_CBC_SHA
 *      MBEDTLS_TLS_RSA_WITH_3DES_EDE_CBC_SHA
 *      MBEDTLS_TLS_RSA_PSK_WITH_3DES_EDE_CBC_SHA
 *      MBEDTLS_TLS_PSK_WITH_3DES_EDE_CBC_SHA
 *
 * PEM_PARSE uses DES/3DES for decrypting encrypted keys.
 *
 * \warning   DES is considered a weak cipher and its use constitutes a
 *            security risk. We recommend considering stronger ciphers instead.
 */
#define MBEDTLS_DES_C

/**
 * \def MBEDTLS_DHM_C
 *
 * Enable the Diffie-Hellman-Merkle module.
 *
 * Module:  library/dhm.c
 * Caller:  library/ssl_cli.c
 *          library/ssl_srv.c
 *
 * This module is used by the following key exchanges:
 *      DHE-RSA, DHE-PSK
 *
 * \warning    Using DHE constitutes a security risk as it
 *             is not possible to validate custom DH parameters.
 *             If possible, it is recommended users should consider
 *             preferring other methods of key exchange.
 *             See dhm.h for more details.
 *
 */
#define MBEDTLS_DHM_C

/**
 * \def MBEDTLS_ECDH_C
 *
 * Enable the elliptic curve Diffie-Hellman library.
 *
 * Module:  library/ecdh.c
 * Caller:  library/ssl_cli.c
 *          library/ssl_srv.c
 *
 * This module is used by the following key exchanges:
 *      ECDHE-ECDSA, ECDHE-RSA, DHE-PSK
 *
 * Requires: MBEDTLS_ECP_C
 */
#define MBEDTLS_ECDH_C

/**
 * \def MBEDTLS_ECDSA_C
 *
 * Enable the elliptic curve DSA library.
 *
 * Module:  library/ecdsa.c
 * Caller:
 *
 * This module is used by the following key exchanges:
 *      ECDHE-ECDSA
 *
 * Requires: MBEDTLS_ECP_C, MBEDTLS_ASN1_WRITE_C, MBEDTLS_ASN1_PARSE_C
 */
#define MBEDTLS_ECDSA_C

/**
 * \def MBEDTLS_ECJPAKE_C
 *
 * Enable the elliptic curve J-PAKE library.
 *
 * \warning This is currently experimental. EC J-PAKE support is based on the
 * Thread v1.0.0 specification; incompatible changes to the specification
 * might still happen. For this reason, this is disabled by default.
 *
 * Module:  library/ecjpake.c
 * Caller:
 *
 * This module is used by the following key exchanges:
 *      ECJPAKE
 *
 * Requires: MBEDTLS_ECP_C, MBEDTLS_MD_C
 */
//#define MBEDTLS_ECJPAKE_C

/**
 * \def MBEDTLS_ECP_C
 *
 * Enable the elliptic curve over GF(p) library.
 *
 * Module:  library/ecp.c
 * Caller:  library/ecdh.c
 *          library/ecdsa.c
 *          library/ecjpake.c
 *
 * Requires: MBEDTLS_BIGNUM_C and at least one MBEDTLS_ECP_DP_XXX_ENABLED
 */
#define MBEDTLS_ECP_C

/**
 * \def MBEDTLS_ENTROPY_C
 *
 * Enable the platform-specific entropy code.
 *
 * Module:  library/entropy.c
 * Caller:
 *
 * Requires: MBEDTLS_SHA512_C or MBEDTLS_SHA256_C
 *
 * This module provides a generic entropy pool
 */
#define MBEDTLS_ENTROPY_C

/**
 * \def MBEDTLS_ERROR_C
 *
 * Enable error code to error string conversion.
 *
 * Module:  library/error.c
 * Caller:
 *
 * This module enables mbedtls_strerror().
 */
#define MBEDTLS_ERROR_C

/**
 * \def MBEDTLS_GCM_C
 *
 * Enable the Galois/Counter Mode (GCM) for AES.
 *
 * Module:  library/gcm.c
 *
 * Requires: MBEDTLS_AES_C or MBEDTLS_CAMELLIA_C
 *
 * This module enables the AES-GCM and CAMELLIA-GCM ciphersuites, if other
 * requisites are enabled as well.
 */
#define MBEDTLS_GCM_C

/**
 * \def MBEDTLS_HAVEGE_C
 *
 * Enable the HAVEGE random generator.
 *
 * Warning: the HAVEGE random generator is not suitable for virtualized
 *          environments
 *
 * Warning: the HAVEGE random generator is dependent on timing and specific
 *          processor traits. It is therefore not advised to use HAVEGE as
 *          your applications primary random generator or primary entropy pool
 *          input. As a secondary input to your entropy pool, it IS able add
 *          the (limited) extra entropy it provides.
 *
 * Module:  library/havege.c
 * Caller:
 *
 * Requires: MBEDTLS_TIMING_C
 *
 * Uncomment to enable the HAVEGE random generator.
 */
//#define MBEDTLS_HAVEGE_C

/**
 * \def MBEDTLS_HKDF_C
 *
 * Enable the HKDF algorithm (RFC 5869).
 *
 * Module:  library/hkdf.c
 * Caller:
 *
 * Requires: MBEDTLS_MD_C
 *
 * This module adds support for the Hashed Message Authentication Code
 * (HMAC)-based key derivation function (HKDF).
 */
#define MBEDTLS_HKDF_C

/**
 * \def MBEDTLS_HMAC_DRBG_C
 *
 * Enable the HMAC_DRBG random generator.
 *
 * Module:  library/hmac_drbg.c
 * Caller:
 *
 * Requires: MBEDTLS_MD_C
 *
 * Uncomment to enable the HMAC_DRBG random number geerator.
 */
#define MBEDTLS_HMAC_DRBG_C

/**
 * \def MBEDTLS_NIST_KW_C
 *
 * Enable the Key Wrapping mode for 128-bit block ciphers,
 * as defined in NIST SP 800-38F. Only KW and KWP modes
 * are supported. At the moment, only AES is approved by NIST.
 *
 * Module:  library/nist_kw.c
 *
 * Requires: MBEDTLS_AES_C and MBEDTLS_CIPHER_C
 */
//#define MBEDTLS_NIST_KW_C

/**
 * \def MBEDTLS_MD_C
 *
 * Enable the generic message digest layer.
 *
 * Module:  library/md.c
 * Caller:
 *
 * Uncomment to enable generic message digest wrappers.
 */
#define MBEDTLS_MD_C

/**
 * \def MBEDTLS_MD2_C
 *
 * Enable the MD2 hash algorithm.
 *
 * Module:  library/md2.c
 * Caller:
 *
 * Uncomment to enable support for (rare) MD2-signed X.509 certs.
 *
 * \warning   MD2 is considered a weak message digest and its use constitutes a
 *            security risk. If possible, we recommend avoiding dependencies on
 *            it, and considering stronger message digests instead.
 *
 */
//#define MBEDTLS_MD2_C

/**
 * \def MBEDTLS_MD4_C
 *
 * Enable the MD4 hash algorithm.
 *
 * Module:  library/md4.c
 * Caller:
 *
 * Uncomment to enable support for (rare) MD4-signed X.509 certs.
 *
 * \warning   MD4 is considered a weak message digest and its use constitutes a
 *            security risk. If possible, we recommend avoiding dependencies on
 *            it, and considering stronger message digests instead.
 *
 */
//#define MBEDTLS_MD4_C

/**
 * \def MBEDTLS_MD5_C
 *
 * Enable the MD5 hash algorithm.
 *
 * Module:  library/md5.c
 * Caller:  library/md.c
 *          library/pem.c
 *          library/ssl_tls.c
 *
 * This module is required for SSL/TLS up to version 1.1, and for TLS 1.2
 * depending on the handshake parameters. Further, it is used for checking
 * MD5-signed certificates, and for PBKDF1 when decrypting PEM-encoded
 * encrypted keys.
 *
 * \warning   MD5 is considered a weak message digest and its use constitutes a
 *            security risk. If possible, we recommend avoiding dependencies on
 *            it, and considering stronger message digests instead.
 *
 */
#define MBEDTLS_MD5_C

/**
 * \def MBEDTLS_MEMORY_BUFFER_ALLOC_C
 *
 * Enable the buffer allocator implementation that makes use of a (stack)
 * based buffer to 'allocate' dynamic memory. (replaces calloc() and free()
 * calls)
 *
 * Module:  library/memory_buffer_alloc.c
 *
 * Requires: MBEDTLS_PLATFORM_C
 *           MBEDTLS_PLATFORM_MEMORY (to use it within mbed TLS)
 *
 * Enable this module to enable the buffer memory allocator.
 */
//#define MBEDTLS_MEMORY_BUFFER_ALLOC_C

/**
 * \def MBEDTLS_NET_C
 *
 * Enable the TCP and UDP over IPv6/IPv4 networking routines.
 *
 * \note This module only works on POSIX/Unix (including Linux, BSD and OS X)
 * and Windows. For other platforms, you'll want to disable it, and write your
 * own networking callbacks to be passed to \c mbedtls_ssl_set_bio().
 *
 * \note See also our Knowledge Base article about porting to a new
 * environment:
 * https://tls.mbed.org/kb/how-to/how-do-i-port-mbed-tls-to-a-new-environment-OS
 *
 * Module:  library/net_sockets.c
 *
 * This module provides networking routines.
 */
#define MBEDTLS_NET_C

/**
 * \def MBEDTLS_OID_C
 *
 * Enable the OID database.
 *
 * Module:  library/oid.c
 * Caller:  library/asn1write.c
 *          library/pkcs5.c
 *          library/pkparse.c
 *          library/pkwrite.c
 *          library/rsa.c
 *          library/x509.c
 *          library/x509_create.c
 *          library/x509_crl.c
 *          library/x509_crt.c
 *          library/x509_csr.c
 *          library/x509write_crt.c
 *          library/x509write_csr.c
 *
 * This modules translates between OIDs and internal values.
 */
#define MBEDTLS_OID_C

/**
 * \def MBEDTLS_PADLOCK_C
 *
 * Enable VIA Padlock support on x86.
 *
 * Module:  library/padlock.c
 * Caller:  library/aes.c
 *
 * Requires: MBEDTLS_HAVE_ASM
 *
 * This modules adds support for the VIA PadLock on x86.
 */
#define MBEDTLS_PADLOCK_C

/**
 * \def MBEDTLS_PEM_PARSE_C
 *
 * Enable PEM decoding / parsing.
 *
 * Module:  library/pem.c
 * Caller:  library/dhm.c
 *          library/pkparse.c
 *          library/x509_crl.c
 *          library/x509_crt.c
 *          library/x509_csr.c
 *
 * Requires: MBEDTLS_BASE64_C
 *
 * This modules adds support for decoding / parsing PEM files.
 */
#define MBEDTLS_PEM_PARSE_C

/**
 * \def MBEDTLS_PEM_WRITE_C
 *
 * Enable PEM encoding / writing.
 *
 * Module:  library/pem.c
 * Caller:  library/pkwrite.c
 *          library/x509write_crt.c
 *          library/x509write_csr.c
 *
 * Requires: MBEDTLS_BASE64_C
 *
 * This modules adds support for encoding / writing PEM files.
 */
#define MBEDTLS_PEM_WRITE_C

/**
 * \def MBEDTLS_PK_C
 *
 * Enable the generic public (asymetric) key layer.
 *
 * Module:  library/pk.c
 * Caller:  library/ssl_tls.c
 *          library/ssl_cli.c
 *          library/ssl_srv.c
 *
 * Requires: MBEDTLS_RSA_C or MBEDTLS_ECP_C
 *
 * Uncomment to enable generic public key wrappers.
 */
#define MBEDTLS_PK_C

/**
 * \def MBEDTLS_PK_PARSE_C
 *
 * Enable the generic public (asymetric) key parser.
 *
 * Module:  library/pkparse.c
 * Caller:  library/x509_crt.c
 *          library/x509_csr.c
 *
 * Requires: MBEDTLS_PK_C
 *
 * Uncomment to enable generic public key parse functions.
 */
#define MBEDTLS_PK_PARSE_C

/**
 * \def MBEDTLS_PK_WRITE_C
 *
 * Enable the generic public (asymetric) key writer.
 *
 * Module:  library/pkwrite.c
 * Caller:  library/x509write.c
 *
 * Requires: MBEDTLS_PK_C
 *
 * Uncomment to enable generic public key write functions.
 */
#define MBEDTLS_PK_WRITE_C

/**
 * \def MBEDTLS_PKCS5_C
 *
 * Enable PKCS#5 functions.
 *
 * Module:  library/pkcs5.c
 *
 * Requires: MBEDTLS_MD_C
 *
 * This module adds support for the PKCS#5 functions.
 */
#define MBEDTLS_PKCS5_C

/**
 * \def MBEDTLS_PKCS11_C
 *
 * Enable wrapper for PKCS#11 smartcard support.
 *
 * Module:  library/pkcs11.c
 * Caller:  library/pk.c
 *
 * Requires: MBEDTLS_PK_C
 *
 * This module enables SSL/TLS PKCS #11 smartcard support.
 * Requires the presence of the PKCS#11 helper library (libpkcs11-helper)
 */
//#define MBEDTLS_PKCS11_C

/**
 * \def MBEDTLS_PKCS12_C
 *
 * Enable PKCS#12 PBE functions.
 * Adds algorithms for parsing PKCS#8 encrypted private keys
 *
 * Module:  library/pkcs12.c
 * Caller:  library/pkparse.c
 *
 * Requires: MBEDTLS_ASN1_PARSE_C, MBEDTLS_CIPHER_C, MBEDTLS_MD_C
 * Can use:  MBEDTLS_ARC4_C
 *
 * This module enables PKCS#12 functions.
 */
#define MBEDTLS_PKCS12_C

/**
 * \def MBEDTLS_PLATFORM_C
 *
 * Enable the platform abstraction layer that allows you to re-assign
 * functions like calloc(), free(), snprintf(), printf(), fprintf(), exit().
 *
 * Enabling MBEDTLS_PLATFORM_C enables to use of MBEDTLS_PLATFORM_XXX_ALT
 * or MBEDTLS_PLATFORM_XXX_MACRO directives, allowing the functions mentioned
 * above to be specified at runtime or compile time respectively.
 *
 * \note This abstraction layer must be enabled on Windows (including MSYS2)
 * as other module rely on it for a fixed snprintf implementation.
 *
 * Module:  library/platform.c
 * Caller:  Most other .c files
 *
 * This module enables abstraction of common (libc) functions.
 */
#define MBEDTLS_PLATFORM_C

/**
 * \def MBEDTLS_POLY1305_C
 *
 * Enable the Poly1305 MAC algorithm.
 *
 * Module:  library/poly1305.c
 * Caller:  library/chachapoly.c
 */
#define MBEDTLS_POLY1305_C

/**
 * \def MBEDTLS_PSA_CRYPTO_C
 *
 * Enable the Platform Security Architecture cryptography API.
 *
 * Module:  library/psa_crypto.c
 *
 * Requires: MBEDTLS_CTR_DRBG_C, MBEDTLS_ENTROPY_C
 *
 */
#define MBEDTLS_PSA_CRYPTO_C

/**
 * \def MBEDTLS_RIPEMD160_C
 *
 * Enable the RIPEMD-160 hash algorithm.
 *
 * Module:  library/ripemd160.c
 * Caller:  library/md.c
 *
 */
#define MBEDTLS_RIPEMD160_C

/**
 * \def MBEDTLS_RSA_C
 *
 * Enable the RSA public-key cryptosystem.
 *
 * Module:  library/rsa.c
 *          library/rsa_internal.c
 * Caller:  library/ssl_cli.c
 *          library/ssl_srv.c
 *          library/ssl_tls.c
 *          library/x509.c
 *
 * This module is used by the following key exchanges:
 *      RSA, DHE-RSA, ECDHE-RSA, RSA-PSK
 *
 * Requires: MBEDTLS_BIGNUM_C, MBEDTLS_OID_C
 */
#define MBEDTLS_RSA_C

/**
 * \def MBEDTLS_SHA1_C
 *
 * Enable the SHA1 cryptographic hash algorithm.
 *
 * Module:  library/sha1.c
 * Caller:  library/md.c
 *          library/ssl_cli.c
 *          library/ssl_srv.c
 *          library/ssl_tls.c
 *          library/x509write_crt.c
 *
 * This module is required for SSL/TLS up to version 1.1, for TLS 1.2
 * depending on the handshake parameters, and for SHA1-signed certificates.
 *
 * \warning   SHA-1 is considered a weak message digest and its use constitutes
 *            a security risk. If possible, we recommend avoiding dependencies
 *            on it, and considering stronger message digests instead.
 *
 */
#define MBEDTLS_SHA1_C

/**
 * \def MBEDTLS_SHA256_C
 *
 * Enable the SHA-224 and SHA-256 cryptographic hash algorithms.
 *
 * Module:  library/sha256.c
 * Caller:  library/entropy.c
 *          library/md.c
 *          library/ssl_cli.c
 *          library/ssl_srv.c
 *          library/ssl_tls.c
 *
 * This module adds support for SHA-224 and SHA-256.
 * This module is required for the SSL/TLS 1.2 PRF function.
 */
#define MBEDTLS_SHA256_C

/**
 * \def MBEDTLS_SHA512_C
 *
 * Enable the SHA-384 and SHA-512 cryptographic hash algorithms.
 *
 * Module:  library/sha512.c
 * Caller:  library/entropy.c
 *          library/md.c
 *          library/ssl_cli.c
 *          library/ssl_srv.c
 *
 * This module adds support for SHA-384 and SHA-512.
 */
#define MBEDTLS_SHA512_C

/**
 * \def MBEDTLS_SSL_CACHE_C
 *
 * Enable simple SSL cache implementation.
 *
 * Module:  library/ssl_cache.c
 * Caller:
 *
 * Requires: MBEDTLS_SSL_CACHE_C
 */
#define MBEDTLS_SSL_CACHE_C

/**
 * \def MBEDTLS_SSL_COOKIE_C
 *
 * Enable basic implementation of DTLS cookies for hello verification.
 *
 * Module:  library/ssl_cookie.c
 * Caller:
 */
#define MBEDTLS_SSL_COOKIE_C

/**
 * \def MBEDTLS_SSL_TICKET_C
 *
 * Enable an implementation of TLS server-side callbacks for session tickets.
 *
 * Module:  library/ssl_ticket.c
 * Caller:
 *
 * Requires: MBEDTLS_CIPHER_C
 */
#define MBEDTLS_SSL_TICKET_C

/**
 * \def MBEDTLS_SSL_CLI_C
 *
 * Enable the SSL/TLS client code.
 *
 * Module:  library/ssl_cli.c
 * Caller:
 *
 * Requires: MBEDTLS_SSL_TLS_C
 *
 * This module is required for SSL/TLS client support.
 */
#define MBEDTLS_SSL_CLI_C

/**
 * \def MBEDTLS_SSL_SRV_C
 *
 * Enable the SSL/TLS server code.
 *
 * Module:  library/ssl_srv.c
 * Caller:
 *
 * Requires: MBEDTLS_SSL_TLS_C
 *
 * This module is required for SSL/TLS server support.
 */
#define MBEDTLS_SSL_SRV_C

/**
 * \def MBEDTLS_SSL_TLS_C
 *
 * Enable the generic SSL/TLS code.
 *
 * Module:  library/ssl_tls.c
 * Caller:  library/ssl_cli.c
 *          library/ssl_srv.c
 *
 * Requires: MBEDTLS_CIPHER_C, MBEDTLS_MD_C
 *           and at least one of the MBEDTLS_SSL_PROTO_XXX defines
 *
 * This module is required for SSL/TLS.
 */
#define MBEDTLS_SSL_TLS_C

/**
 * \def MBEDTLS_THREADING_C
 *
 * Enable the threading abstraction layer.
 * By default mbed TLS assumes it is used in a non-threaded environment or that
 * contexts are not shared between threads. If you do intend to use contexts
 * between threads, you will need to enable this layer to prevent race
 * conditions. See also our Knowledge Base article about threading:
 * https://tls.mbed.org/kb/development/thread-safety-and-multi-threading
 *
 * Module:  library/threading.c
 *
 * This allows different threading implementations (self-implemented or
 * provided).
 *
 * You will have to enable either MBEDTLS_THREADING_ALT or
 * MBEDTLS_THREADING_PTHREAD.
 *
 * Enable this layer to allow use of mutexes within mbed TLS
 */
//#define MBEDTLS_THREADING_C

/**
 * \def MBEDTLS_TIMING_C
 *
 * Enable the semi-portable timing interface.
 *
 * \note The provided implementation only works on POSIX/Unix (including Linux,
 * BSD and OS X) and Windows. On other platforms, you can either disable that
 * module and provide your own implementations of the callbacks needed by
 * \c mbedtls_ssl_set_timer_cb() for DTLS, or leave it enabled and provide
 * your own implementation of the whole module by setting
 * \c MBEDTLS_TIMING_ALT in the current file.
 *
 * \note See also our Knowledge Base article about porting to a new
 * environment:
 * https://tls.mbed.org/kb/how-to/how-do-i-port-mbed-tls-to-a-new-environment-OS
 *
 * Module:  library/timing.c
 * Caller:  library/havege.c
 *
 * This module is used by the HAVEGE random number generator.
 */
#define MBEDTLS_TIMING_C

/**
 * \def MBEDTLS_VERSION_C
 *
 * Enable run-time version information.
 *
 * Module:  library/version.c
 *
 * This module provides run-time version information.
 */
#define MBEDTLS_VERSION_C

/**
 * \def MBEDTLS_X509_USE_C
 *
 * Enable X.509 core for using certificates.
 *
 * Module:  library/x509.c
 * Caller:  library/x509_crl.c
 *          library/x509_crt.c
 *          library/x509_csr.c
 *
 * Requires: MBEDTLS_ASN1_PARSE_C, MBEDTLS_BIGNUM_C, MBEDTLS_OID_C,
 *           MBEDTLS_PK_PARSE_C
 *
 * This module is required for the X.509 parsing modules.
 */
#define MBEDTLS_X509_USE_C

/**
 * \def MBEDTLS_X509_CRT_PARSE_C
 *
 * Enable X.509 certificate parsing.
 *
 * Module:  library/x509_crt.c
 * Caller:  library/ssl_cli.c
 *          library/ssl_srv.c
 *          library/ssl_tls.c
 *
 * Requires: MBEDTLS_X509_USE_C
 *
 * This module is required for X.509 certificate parsing.
 */
#define MBEDTLS_X509_CRT_PARSE_C

/**
 * \def MBEDTLS_X509_CRL_PARSE_C
 *
 * Enable X.509 CRL parsing.
 *
 * Module:  library/x509_crl.c
 * Caller:  library/x509_crt.c
 *
 * Requires: MBEDTLS_X509_USE_C
 *
 * This module is required for X.509 CRL parsing.
 */
#define MBEDTLS_X509_CRL_PARSE_C

/**
 * \def MBEDTLS_X509_CSR_PARSE_C
 *
 * Enable X.509 Certificate Signing Request (CSR) parsing.
 *
 * Module:  library/x509_csr.c
 * Caller:  library/x509_crt_write.c
 *
 * Requires: MBEDTLS_X509_USE_C
 *
 * This module is used for reading X.509 certificate request.
 */
#define MBEDTLS_X509_CSR_PARSE_C

/**
 * \def MBEDTLS_X509_CREATE_C
 *
 * Enable X.509 core for creating certificates.
 *
 * Module:  library/x509_create.c
 *
 * Requires: MBEDTLS_BIGNUM_C, MBEDTLS_OID_C, MBEDTLS_PK_WRITE_C
 *
 * This module is the basis for creating X.509 certificates and CSRs.
 */
#define MBEDTLS_X509_CREATE_C

/**
 * \def MBEDTLS_X509_CRT_WRITE_C
 *
 * Enable creating X.509 certificates.
 *
 * Module:  library/x509_crt_write.c
 *
 * Requires: MBEDTLS_X509_CREATE_C
 *
 * This module is required for X.509 certificate creation.
 */
#define MBEDTLS_X509_CRT_WRITE_C

/**
 * \def MBEDTLS_X509_CSR_WRITE_C
 *
 * Enable creating X.509 Certificate Signing Requests (CSR).
 *
 * Module:  library/x509_csr_write.c
 *
 * Requires: MBEDTLS_X509_CREATE_C
 *
 * This module is required for X.509 certificate request writing.
 */
#define MBEDTLS_X509_CSR_WRITE_C

/**
 * \def MBEDTLS_XTEA_C
 *
 * Enable the XTEA block cipher.
 *
 * Module:  library/xtea.c
 * Caller:
 */
#define MBEDTLS_XTEA_C

/* \} name SECTION: mbed TLS modules */

/**
 * \name SECTION: Module configuration options
 *
 * This section allows for the setting of module specific sizes and
 * configuration options. The default values are already present in the
 * relevant header files and should suffice for the regular use cases.
 *
 * Our advice is to enable options and change their values here
 * only if you have a good reason and know the consequences.
 *
 * Please check the respective header file for documentation on these
 * parameters (to prevent duplicate documentation).
 * \{
 */

/* MPI / BIGNUM options */
//#define MBEDTLS_MPI_WINDOW_SIZE            6 /**< Maximum windows size used. */
//#define MBEDTLS_MPI_MAX_SIZE            1024 /**< Maximum number of bytes for usable MPIs. */

/* CTR_DRBG options */
//#define MBEDTLS_CTR_DRBG_ENTROPY_LEN               48 /**< Amount of entropy used per seed by default (48 with SHA-512, 32 with SHA-256) */
//#define MBEDTLS_CTR_DRBG_RESEED_INTERVAL        10000 /**< Interval before reseed is performed by default */
//#define MBEDTLS_CTR_DRBG_MAX_INPUT                256 /**< Maximum number of additional input bytes */
//#define MBEDTLS_CTR_DRBG_MAX_REQUEST             1024 /**< Maximum number of requested bytes per call */
//#define MBEDTLS_CTR_DRBG_MAX_SEED_INPUT           384 /**< Maximum size of (re)seed buffer */
//#define MBEDTLS_CTR_DRBG_USE_128_BIT_KEY              /**< Use 128-bit key for CTR_DRBG - may reduce security (see ctr_drbg.h) */

/* HMAC_DRBG options */
//#define MBEDTLS_HMAC_DRBG_RESEED_INTERVAL   10000 /**< Interval before reseed is performed by default */
//#define MBEDTLS_HMAC_DRBG_MAX_INPUT           256 /**< Maximum number of additional input bytes */
//#define MBEDTLS_HMAC_DRBG_MAX_REQUEST        1024 /**< Maximum number of requested bytes per call */
//#define MBEDTLS_HMAC_DRBG_MAX_SEED_INPUT      384 /**< Maximum size of (re)seed buffer */

/* ECP options */
//#define MBEDTLS_ECP_MAX_BITS             521 /**< Maximum bit size of groups */
//#define MBEDTLS_ECP_WINDOW_SIZE            6 /**< Maximum window size used */
//#define MBEDTLS_ECP_FIXED_POINT_OPTIM      1 /**< Enable fixed-point speed-up */

/* Entropy options */
//#define MBEDTLS_ENTROPY_MAX_SOURCES                20 /**< Maximum number of sources supported */
//#define MBEDTLS_ENTROPY_MAX_GATHER                128 /**< Maximum amount requested from entropy sources */
//#define MBEDTLS_ENTROPY_MIN_HARDWARE               32 /**< Default minimum number of bytes required for the hardware entropy source mbedtls_hardware_poll() before entropy is released */

/* Memory buffer allocator options */
//#define MBEDTLS_MEMORY_ALIGN_MULTIPLE      4 /**< Align on multiples of this value */

/* Platform options */
//#define MBEDTLS_PLATFORM_STD_MEM_HDR   <stdlib.h> /**< Header to include if MBEDTLS_PLATFORM_NO_STD_FUNCTIONS is defined. Don't define if no header is needed. */
//#define MBEDTLS_PLATFORM_STD_CALLOC        calloc /**< Default allocator to use, can be undefined */
//#define MBEDTLS_PLATFORM_STD_FREE            free /**< Default free to use, can be undefined */
//#define MBEDTLS_PLATFORM_STD_EXIT            exit /**< Default exit to use, can be undefined */
//#define MBEDTLS_PLATFORM_STD_TIME            time /**< Default time to use, can be undefined. MBEDTLS_HAVE_TIME must be enabled */
//#define MBEDTLS_PLATFORM_STD_FPRINTF      fprintf /**< Default fprintf to use, can be undefined */
//#define MBEDTLS_PLATFORM_STD_PRINTF        printf /**< Default printf to use, can be undefined */
/* Note: your snprintf must correclty zero-terminate the buffer! */
//#define MBEDTLS_PLATFORM_STD_SNPRINTF    snprintf /**< Default snprintf to use, can be undefined */
//#define MBEDTLS_PLATFORM_STD_EXIT_SUCCESS       0 /**< Default exit value to use, can be undefined */
//#define MBEDTLS_PLATFORM_STD_EXIT_FAILURE       1 /**< Default exit value to use, can be undefined */
//#define MBEDTLS_PLATFORM_STD_NV_SEED_READ   mbedtls_platform_std_nv_seed_read /**< Default nv_seed_read function to use, can be undefined */
//#define MBEDTLS_PLATFORM_STD_NV_SEED_WRITE  mbedtls_platform_std_nv_seed_write /**< Default nv_seed_write function to use, can be undefined */
//#define MBEDTLS_PLATFORM_STD_NV_SEED_FILE  "seedfile" /**< Seed file to read/write with default implementation */

/* To Use Function Macros MBEDTLS_PLATFORM_C must be enabled */
/* MBEDTLS_PLATFORM_XXX_MACRO and MBEDTLS_PLATFORM_XXX_ALT cannot both be defined */
//#define MBEDTLS_PLATFORM_CALLOC_MACRO        calloc /**< Default allocator macro to use, can be undefined */
//#define MBEDTLS_PLATFORM_FREE_MACRO            free /**< Default free macro to use, can be undefined */
//#define MBEDTLS_PLATFORM_EXIT_MACRO            exit /**< Default exit macro to use, can be undefined */
//#define MBEDTLS_PLATFORM_TIME_MACRO            time /**< Default time macro to use, can be undefined. MBEDTLS_HAVE_TIME must be enabled */
//#define MBEDTLS_PLATFORM_TIME_TYPE_MACRO       time_t /**< Default time macro to use, can be undefined. MBEDTLS_HAVE_TIME must be enabled */
//#define MBEDTLS_PLATFORM_FPRINTF_MACRO      fprintf /**< Default fprintf macro to use, can be undefined */
//#define MBEDTLS_PLATFORM_PRINTF_MACRO        printf /**< Default printf macro to use, can be undefined */
/* Note: your snprintf must correclty zero-terminate the buffer! */
//#define MBEDTLS_PLATFORM_SNPRINTF_MACRO    snprintf /**< Default snprintf macro to use, can be undefined */
//#define MBEDTLS_PLATFORM_NV_SEED_READ_MACRO   mbedtls_platform_std_nv_seed_read /**< Default nv_seed_read function to use, can be undefined */
//#define MBEDTLS_PLATFORM_NV_SEED_WRITE_MACRO  mbedtls_platform_std_nv_seed_write /**< Default nv_seed_write function to use, can be undefined */

/* SSL Cache options */
//#define MBEDTLS_SSL_CACHE_DEFAULT_TIMEOUT       86400 /**< 1 day  */
//#define MBEDTLS_SSL_CACHE_DEFAULT_MAX_ENTRIES      50 /**< Maximum entries in cache */

/* SSL options */

/** \def MBEDTLS_SSL_MAX_CONTENT_LEN
 *
 * Maximum fragment length in bytes.
 *
 * Determines the size of both the incoming and outgoing TLS I/O buffers.
 *
 * Uncommenting MBEDTLS_SSL_IN_CONTENT_LEN and/or MBEDTLS_SSL_OUT_CONTENT_LEN
 * will override this length by setting maximum incoming and/or outgoing
 * fragment length, respectively.
 */
//#define MBEDTLS_SSL_MAX_CONTENT_LEN             16384

/** \def MBEDTLS_SSL_IN_CONTENT_LEN
 *
 * Maximum incoming fragment length in bytes.
 *
 * Uncomment to set the size of the inward TLS buffer independently of the
 * outward buffer.
 */
//#define MBEDTLS_SSL_IN_CONTENT_LEN              16384

/** \def MBEDTLS_SSL_OUT_CONTENT_LEN
 *
 * Maximum outgoing fragment length in bytes.
 *
 * Uncomment to set the size of the outward TLS buffer independently of the
 * inward buffer.
 *
 * It is possible to save RAM by setting a smaller outward buffer, while keeping
 * the default inward 16384 byte buffer to conform to the TLS specification.
 *
 * The minimum required outward buffer size is determined by the handshake
 * protocol's usage. Handshaking will fail if the outward buffer is too small.
 * The specific size requirement depends on the configured ciphers and any
 * certificate data which is sent during the handshake.
 *
 * For absolute minimum RAM usage, it's best to enable
 * MBEDTLS_SSL_MAX_FRAGMENT_LENGTH and reduce MBEDTLS_SSL_MAX_CONTENT_LEN. This
 * reduces both incoming and outgoing buffer sizes. However this is only
 * guaranteed if the other end of the connection also supports the TLS
 * max_fragment_len extension. Otherwise the connection may fail.
 */
//#define MBEDTLS_SSL_OUT_CONTENT_LEN             16384

/** \def MBEDTLS_SSL_DTLS_MAX_BUFFERING
 *
 * Maximum number of heap-allocated bytes for the purpose of
 * DTLS handshake message reassembly and future message buffering.
 *
 * This should be at least 9/8 * MBEDTLSSL_IN_CONTENT_LEN
 * to account for a reassembled handshake message of maximum size,
 * together with its reassembly bitmap.
 *
 * A value of 2 * MBEDTLS_SSL_IN_CONTENT_LEN (32768 by default)
 * should be sufficient for all practical situations as it allows
 * to reassembly a large handshake message (such as a certificate)
 * while buffering multiple smaller handshake messages.
 *
 */
//#define MBEDTLS_SSL_DTLS_MAX_BUFFERING             32768

//#define MBEDTLS_SSL_DEFAULT_TICKET_LIFETIME     86400 /**< Lifetime of session tickets (if enabled) */
//#define MBEDTLS_PSK_MAX_LEN               32 /**< Max size of TLS pre-shared keys, in bytes (default 256 bits) */
//#define MBEDTLS_SSL_COOKIE_TIMEOUT        60 /**< Default expiration delay of DTLS cookies, in seconds if HAVE_TIME, or in number of cookies issued */

/**
 * Complete list of ciphersuites to use, in order of preference.
 *
 * \warning No dependency checking is done on that field! This option can only
 * be used to restrict the set of available ciphersuites. It is your
 * responsibility to make sure the needed modules are active.
 *
 * Use this to save a few hundred bytes of ROM (default ordering of all
 * available ciphersuites) and a few to a few hundred bytes of RAM.
 *
 * The value below is only an example, not the default.
 */
//#define MBEDTLS_SSL_CIPHERSUITES MBEDTLS_TLS_ECDHE_ECDSA_WITH_AES_256_GCM_SHA384,MBEDTLS_TLS_ECDHE_ECDSA_WITH_AES_128_GCM_SHA256

/* X509 options */
//#define MBEDTLS_X509_MAX_INTERMEDIATE_CA   8   /**< Maximum number of intermediate CAs in a verification chain. */
//#define MBEDTLS_X509_MAX_FILE_PATH_LEN     512 /**< Maximum length of a path/filename string in bytes including the null terminator character ('\0'). */

/**
 * Allow SHA-1 in the default TLS configuration for certificate signing.
 * Without this build-time option, SHA-1 support must be activated explicitly
 * through mbedtls_ssl_conf_cert_profile. Turning on this option is not
 * recommended because of it is possible to generate SHA-1 collisions, however
 * this may be safe for legacy infrastructure where additional controls apply.
 *
 * \warning   SHA-1 is considered a weak message digest and its use constitutes
 *            a security risk. If possible, we recommend avoiding dependencies
 *            on it, and considering stronger message digests instead.
 *
 */
// #define MBEDTLS_TLS_DEFAULT_ALLOW_SHA1_IN_CERTIFICATES

/**
 * Allow SHA-1 in the default TLS configuration for TLS 1.2 handshake
 * signature and ciphersuite selection. Without this build-time option, SHA-1
 * support must be activated explicitly through mbedtls_ssl_conf_sig_hashes.
 * The use of SHA-1 in TLS <= 1.1 and in HMAC-SHA-1 is always allowed by
 * default. At the time of writing, there is no practical attack on the use
 * of SHA-1 in handshake signatures, hence this option is turned on by default
 * to preserve compatibility with existing peers, but the general
 * warning applies nonetheless:
 *
 * \warning   SHA-1 is considered a weak message digest and its use constitutes
 *            a security risk. If possible, we recommend avoiding dependencies
 *            on it, and considering stronger message digests instead.
 *
 */
#define MBEDTLS_TLS_DEFAULT_ALLOW_SHA1_IN_KEY_EXCHANGE

/**
 * Uncomment the macro to let mbed TLS use your alternate implementation of
 * mbedtls_platform_zeroize(). This replaces the default implementation in
 * platform_util.c.
 *
 * mbedtls_platform_zeroize() is a widely used function across the library to
 * zero a block of memory. The implementation is expected to be secure in the
 * sense that it has been written to prevent the compiler from removing calls
 * to mbedtls_platform_zeroize() as part of redundant code elimination
 * optimizations. However, it is difficult to guarantee that calls to
 * mbedtls_platform_zeroize() will not be optimized by the compiler as older
 * versions of the C language standards do not provide a secure implementation
 * of memset(). Therefore, MBEDTLS_PLATFORM_ZEROIZE_ALT enables users to
 * configure their own implementation of mbedtls_platform_zeroize(), for
 * example by using directives specific to their compiler, features from newer
 * C standards (e.g using memset_s() in C11) or calling a secure memset() from
 * their system (e.g explicit_bzero() in BSD).
 */
//#define MBEDTLS_PLATFORM_ZEROIZE_ALT

<<<<<<< HEAD
/* \} name SECTION: Customisation configuration options */

/* Target and application specific configurations */
//#define YOTTA_CFG_MBEDTLS_TARGET_CONFIG_FILE "mbedtls/target_config.h"
=======
/**
 * Uncomment the macro to let Mbed TLS use your alternate implementation of
 * mbedtls_platform_gmtime_r(). This replaces the default implementation in
 * platform_util.c.
 *
 * gmtime() is not a thread-safe function as defined in the C standard. The
 * library will try to use safer implementations of this function, such as
 * gmtime_r() when available. However, if Mbed TLS cannot identify the target
 * system, the implementation of mbedtls_platform_gmtime_r() will default to
 * using the standard gmtime(). In this case, calls from the library to
 * gmtime() will be guarded by the global mutex mbedtls_threading_gmtime_mutex
 * if MBEDTLS_THREADING_C is enabled. We recommend that calls from outside the
 * library are also guarded with this mutex to avoid race conditions. However,
 * if the macro MBEDTLS_PLATFORM_GMTIME_R_ALT is defined, Mbed TLS will
 * unconditionally use the implementation for mbedtls_platform_gmtime_r()
 * supplied at compile time.
 */
//#define MBEDTLS_PLATFORM_GMTIME_R_ALT
>>>>>>> 556d7d9e

/* \} name SECTION: Customisation configuration options */

/* Target and application specific configurations
 *
 * Allow user to override any previous default.
 *
 */
#if defined(MBEDTLS_USER_CONFIG_FILE)
#include MBEDTLS_USER_CONFIG_FILE
#endif

#include "check_config.h"

#endif /* MBEDTLS_CONFIG_H */<|MERGE_RESOLUTION|>--- conflicted
+++ resolved
@@ -3162,12 +3162,6 @@
  */
 //#define MBEDTLS_PLATFORM_ZEROIZE_ALT
 
-<<<<<<< HEAD
-/* \} name SECTION: Customisation configuration options */
-
-/* Target and application specific configurations */
-//#define YOTTA_CFG_MBEDTLS_TARGET_CONFIG_FILE "mbedtls/target_config.h"
-=======
 /**
  * Uncomment the macro to let Mbed TLS use your alternate implementation of
  * mbedtls_platform_gmtime_r(). This replaces the default implementation in
@@ -3186,7 +3180,6 @@
  * supplied at compile time.
  */
 //#define MBEDTLS_PLATFORM_GMTIME_R_ALT
->>>>>>> 556d7d9e
 
 /* \} name SECTION: Customisation configuration options */
 
