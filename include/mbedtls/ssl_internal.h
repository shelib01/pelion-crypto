--- conflicted
+++ resolved
@@ -251,7 +251,6 @@
     mbedtls_x509_crl *sni_ca_crl;       /*!< trusted CAs CRLs from SNI      */
 #endif /* MBEDTLS_SSL_SERVER_NAME_INDICATION */
 #endif /* MBEDTLS_X509_CRT_PARSE_C */
-<<<<<<< HEAD
 #if defined(MBEDTLS_SSL__ECP_RESTARTABLE)
     int ecrs_enabled;                   /*!< Handshake supports EC restart? */
     mbedtls_x509_crt_restart_ctx ecrs_ctx;  /*!< restart context            */
@@ -264,9 +263,6 @@
     } ecrs_state;                       /*!< current (or last) operation    */
     size_t ecrs_n;                      /*!< place for saving a length      */
 #endif
-=======
-
->>>>>>> 8266acac
 #if defined(MBEDTLS_SSL_PROTO_DTLS)
     unsigned int out_msg_seq;           /*!<  Outgoing handshake sequence number */
     unsigned int in_msg_seq;            /*!<  Incoming handshake sequence number */
