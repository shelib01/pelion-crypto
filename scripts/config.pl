#!/usr/bin/perl
#
# This file is part of mbed TLS (https://tls.mbed.org)
#
# Copyright (c) 2014-2016, ARM Limited, All Rights Reserved
#
# Purpose
#
# Comments and uncomments #define lines in the given header file and optionally
# sets their value or can get the value. This is to provide scripting control of
# what preprocessor symbols, and therefore what build time configuration flags
# are set in the 'config.h' file.
#
# Usage: config.pl [-f <file> | --file <file>] [-o | --force]
#                   [set <symbol> <value> | unset <symbol> | get <symbol> |
#                       full | realfull]
#
# Full usage description provided below.
#
# Things that shouldn't be enabled with "full".
#
#   MBEDTLS_TEST_NULL_ENTROPY
#   MBEDTLS_DEPRECATED_REMOVED
#   MBEDTLS_HAVE_SSE2
#   MBEDTLS_PLATFORM_NO_STD_FUNCTIONS
#   MBEDTLS_ECP_DP_M221_ENABLED
#   MBEDTLS_ECP_DP_M383_ENABLED
#   MBEDTLS_ECP_DP_M511_ENABLED
#   MBEDTLS_NO_DEFAULT_ENTROPY_SOURCES
#   MBEDTLS_NO_PLATFORM_ENTROPY
#   MBEDTLS_REMOVE_ARC4_CIPHERSUITES
#   MBEDTLS_SSL_HW_RECORD_ACCEL
#   MBEDTLS_X509_ALLOW_EXTENSIONS_NON_V3
#   MBEDTLS_X509_ALLOW_UNSUPPORTED_CRITICAL_EXTENSION
#       - this could be enabled if the respective tests were adapted
#   MBEDTLS_ZLIB_SUPPORT
#   MBEDTLS_PKCS11_C
#   and any symbol beginning _ALT
#

use warnings;
use strict;

my $config_file = "include/mbedtls/config.h";
my $usage = <<EOU;
$0 [-f <file> | --file <file>] [-o | --force]
                   [set <symbol> <value> | unset <symbol> | get <symbol> |
                        full | realfull | baremetal]

Commands
    set <symbol> [<value>]  - Uncomments or adds a #define for the <symbol> to
                              the configuration file, and optionally making it
                              of <value>.
                              If the symbol isn't present in the file an error
                              is returned.
    unset <symbol>          - Comments out the #define for the given symbol if
                              present in the configuration file.
    get <symbol>            - Finds the #define for the given symbol, returning
                              an exitcode of 0 if the symbol is found, and 1 if
                              not. The value of the symbol is output if one is
                              specified in the configuration file.
    full                    - Uncomments all #define's in the configuration file
                              excluding some reserved symbols, until the
                              'Module configuration options' section
    realfull                - Uncomments all #define's with no exclusions
    baremetal               - Sets full configuration suitable for baremetal build.

Options
    -f | --file <filename>  - The file or file path for the configuration file
                              to edit. When omitted, the following default is
                              used:
                                $config_file
    -o | --force            - If the symbol isn't present in the configuration
                              file when setting its value, a #define is
                              appended to the end of the file.

EOU

<<<<<<< HEAD
=======
# The following options are disabled instead of enabled with "full".
# Notes:
# - MBEDTLS_X509_ALLOW_EXTENSIONS_NON_V3 and
#   MBEDTLS_X509_ALLOW_UNSUPPORTED_CRITICAL_EXTENSION could be enabled if the
#   respective tests were adapted
>>>>>>> 41b6189e
my @excluded = qw(
MBEDTLS_DEPRECATED_REMOVED
MBEDTLS_HAVE_SSE2
MBEDTLS_PLATFORM_NO_STD_FUNCTIONS
MBEDTLS_ECP_DP_M221_ENABLED
MBEDTLS_ECP_DP_M383_ENABLED
MBEDTLS_ECP_DP_M511_ENABLED
MBEDTLS_NO_DEFAULT_ENTROPY_SOURCES
MBEDTLS_NO_PLATFORM_ENTROPY
MBEDTLS_REMOVE_ARC4_CIPHERSUITES
MBEDTLS_SSL_HW_RECORD_ACCEL
MBEDTLS_RSA_NO_CRT
MBEDTLS_X509_ALLOW_EXTENSIONS_NON_V3
MBEDTLS_X509_ALLOW_UNSUPPORTED_CRITICAL_EXTENSION
MBEDTLS_ZLIB_SUPPORT
MBEDTLS_PKCS11_C
_ALT\s*$
);

# Things that should be disabled in "baremetal"
my @excluded_baremetal = qw(
MBEDTLS_NET_C
MBEDTLS_TIMING_C
MBEDTLS_FS_IO
MBEDTLS_ENTROPY_NV_SEED
MBEDTLS_HAVE_TIME
MBEDTLS_HAVE_TIME_DATE
MBEDTLS_DEPRECATED_WARNING
MBEDTLS_HAVEGE_C
MBEDTLS_THREADING_C
MBEDTLS_THREADING_PTHREAD
MBEDTLS_MEMORY_BACKTRACE
MBEDTLS_MEMORY_BUFFER_ALLOC_C
MBEDTLS_PLATFORM_TIME_ALT
MBEDTLS_PLATFORM_FPRINTF_ALT
);

# Things that should be enabled in "full" even if they match @excluded
my @non_excluded = qw(
PLATFORM_[A-Z0-9]+_ALT
);

# Things that should be enabled in "baremetal"
my @non_excluded_baremetal = qw(
MBEDTLS_NO_PLATFORM_ENTROPY
);

# Process the command line arguments

my $force_option = 0;

my ($arg, $name, $value, $action);

while ($arg = shift) {

    # Check if the argument is an option
    if ($arg eq "-f" || $arg eq "--file") {
        $config_file = shift;

        -f $config_file or die "No such file: $config_file\n";

    }
    elsif ($arg eq "-o" || $arg eq "--force") {
        $force_option = 1;

    }
    else
    {
        # ...else assume it's a command
        $action = $arg;

        if ($action eq "full" || $action eq "realfull" || $action eq "baremetal" ) {
            # No additional parameters
            die $usage if @ARGV;

        }
        elsif ($action eq "unset" || $action eq "get") {
            die $usage unless @ARGV;
            $name = shift;

        }
        elsif ($action eq "set") {
            die $usage unless @ARGV;
            $name = shift;
            $value = shift if @ARGV;

        }
        else {
            die "Command '$action' not recognised.\n\n".$usage;
        }
    }
}

# If no command was specified, exit...
if ( not defined($action) ){ die $usage; }

# Check the config file is present
if (! -f $config_file)  {

    chdir '..' or die;

    # Confirm this is the project root directory and try again
    if ( !(-d 'scripts' && -d 'include' && -d 'library' && -f $config_file) ) {
        die "If no file specified, must be run from the project root or scripts directory.\n";
    }
}


# Now read the file and process the contents

open my $config_read, '<', $config_file or die "read $config_file: $!\n";
my @config_lines = <$config_read>;
close $config_read;

# Add required baremetal symbols to the list that is included.
if ( $action eq "baremetal" ) {
    @non_excluded = ( @non_excluded, @non_excluded_baremetal );
}

my ($exclude_re, $no_exclude_re, $exclude_baremetal_re);
if ($action eq "realfull") {
    $exclude_re = qr/^$/;
    $no_exclude_re = qr/./;
} else {
    $exclude_re = join '|', @excluded;
    $no_exclude_re = join '|', @non_excluded;
}
if ( $action eq "baremetal" ) {
    $exclude_baremetal_re = join '|', @excluded_baremetal;
}

my $config_write = undef;
if ($action ne "get") {
    open $config_write, '>', $config_file or die "write $config_file: $!\n";
}

my $done;
for my $line (@config_lines) {
    if ($action eq "full" || $action eq "realfull" || $action eq "baremetal" ) {
        if ($line =~ /name SECTION: Module configuration options/) {
            $done = 1;
        }

        if (!$done && $line =~ m!^//\s?#define! &&
                ( $line !~ /$exclude_re/ || $line =~ /$no_exclude_re/ ) &&
                ( $action ne "baremetal" || ( $line !~ /$exclude_baremetal_re/ ) ) ) {
            $line =~ s!^//\s?!!;
        }
        if (!$done && $line =~ m!^\s?#define! &&
                ! ( ( $line !~ /$exclude_re/ || $line =~ /$no_exclude_re/ ) &&
                    ( $action ne "baremetal" || ( $line !~ /$exclude_baremetal_re/ ) ) ) ) {
            $line =~ s!^!//!;
        }
    } elsif ($action eq "unset") {
        if (!$done && $line =~ /^\s*#define\s*$name\b/) {
            $line = '//' . $line;
            $done = 1;
        }
    } elsif (!$done && $action eq "set") {
        if ($line =~ m!^(?://)?\s*#define\s*$name\b!) {
            $line = "#define $name";
            $line .= " $value" if defined $value && $value ne "";
            $line .= "\n";
            $done = 1;
        }
    } elsif (!$done && $action eq "get") {
        if ($line =~ /^\s*#define\s*$name(?:\s+(.*?))\s*(?:$|\/\*|\/\/)/) {
            $value = $1;
            $done = 1;
        }
    }

    if (defined $config_write) {
        print $config_write $line or die "write $config_file: $!\n";
    }
}

# Did the set command work?
if ($action eq "set" && $force_option && !$done) {

    # If the force option was set, append the symbol to the end of the file
    my $line = "#define $name";
    $line .= " $value" if defined $value && $value ne "";
    $line .= "\n";
    $done = 1;

    print $config_write $line or die "write $config_file: $!\n";
}

if (defined $config_write) {
    close $config_write or die "close $config_file: $!\n";
}

if ($action eq "get") {
    if ($done) {
        if ($value ne '') {
            print "$value\n";
        }
        exit 0;
    } else {
        # If the symbol was not found, return an error
        exit 1;
    }
}

if ($action eq "full" && !$done) {
    die "Configuration section was not found in $config_file\n";

}

if ($action ne "full" && $action ne "unset" && !$done) {
    die "A #define for the symbol $name was not found in $config_file\n";
}

__END__<|MERGE_RESOLUTION|>--- conflicted
+++ resolved
@@ -76,14 +76,11 @@
 
 EOU
 
-<<<<<<< HEAD
-=======
 # The following options are disabled instead of enabled with "full".
 # Notes:
 # - MBEDTLS_X509_ALLOW_EXTENSIONS_NON_V3 and
 #   MBEDTLS_X509_ALLOW_UNSUPPORTED_CRITICAL_EXTENSION could be enabled if the
 #   respective tests were adapted
->>>>>>> 41b6189e
 my @excluded = qw(
 MBEDTLS_DEPRECATED_REMOVED
 MBEDTLS_HAVE_SSE2
